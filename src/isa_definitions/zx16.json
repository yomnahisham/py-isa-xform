--- conflicted
+++ resolved
@@ -972,9 +972,6 @@
         "mnemonic": "LI16",
         "description": "Load 16-bit immediate",
         "syntax": "LI16 rd, imm",
-<<<<<<< HEAD
-        "expansion": "LUI rd, imm[15:7]; ORI rd, imm[6:0]"
-=======
         "expansion": "LUI rd, imm[15:9]; ORI rd, imm[8:0]",
         "disassembly": {
           "hide_operands": false,
@@ -983,7 +980,6 @@
           "instructions": ["LUI", "ORI"],
           "combine_fields": ["imm", "imm2"]
         }
->>>>>>> ff4c4a8d
       },
       {
         "mnemonic": "LA",
