--- conflicted
+++ resolved
@@ -731,11 +731,7 @@
         "format": "L-type",
         "description": "Load byte unsigned",
         "syntax": "LBU rd, offset(rs2)",
-<<<<<<< HEAD
-        "semantics": "rd = unsigned(memory[rs2 + sign_extend(offset)][7:0])",
-=======
         "semantics": "rd = unsigned(memory[rs2 + sign_extend(offset)])",
->>>>>>> 4d253965
         "implementation": "# Load byte unsigned implementation\nrs2_val = read_register(operands['rs2'])\noffset = operands['imm']\n# Sign extend 4-bit offset\nif offset & 0x8:\n    offset = offset | 0xFFF0\naddr = (rs2_val + offset) \n# Load byte and zero extend\nif addr < len(memory):\n    result = memory[addr] & 0xFF\n    write_register(operands['rd'], result)",
         "encoding": {
           "fields": [
