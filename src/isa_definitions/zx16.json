{
    "name": "ZX16",
    "version": "1.1",
    "description": "ZX16 16-bit RISC ISA (updated to spec)",
    "instruction_size": 16,
    "word_size": 16,
    "endianness": "little",
    "address_space": {
      "size": 65536,
      "default_code_start": 32,
      "default_data_start": 32768,
      "default_stack_start": 61438,
      "memory_layout": {
        "interrupt_vectors": {"start": 0, "end": 30},
        "code_section": {"start": 32, "end": 61439},
        "data_section": {"start": 32768, "end": 61437},
        "stack_section": {"start": 61438, "end": 61438},
        "mmio": {"start": 61440, "end": 65535}
      }
    },
    "pc_behavior": {
      "points_to": "next_instruction",
      "offset_for_jumps": 0,
      "jump_offset_calculation": "target_minus_pc",
      "disassembly": {
        "jump_target_calculation": "pc_plus_offset",
        "pc_value_for_jumps": "instruction_address_plus_pc_offset"
      }
    },
    "instruction_architecture": {
      "instruction_size": 16,
      "instruction_size_bytes": 2,
      "variable_length": false,
      "alignment": 2,
      "max_instruction_length": 16,
      "address_bits": 16,
      "address_mask": "0xFFFF"
    },
    "register_formatting": {
      "prefix": "x",
      "suffix": "",
      "case": "lower",
      "zero_register": "x0",
      "alternatives": {
        "x0": ["t0", "zero"],
        "x1": ["ra", "return"],
        "x2": ["sp", "stack"],
        "x3": ["s0", "saved"]
      }
    },
    "operand_formatting": {
      "immediate_prefix": "",
      "hex_prefix": "0x",
      "binary_prefix": "0b",
      "register_prefix": "x",
      "address_format": "0x{addr:X}",
      "immediate_format": "{value}",
      "register_format": "x{reg}",
      "separators": {
        "operand": ", ",
        "address": "(",
        "address_close": ")"
      },
      "disassembly": {
        "immediate_format": "decimal",
        "hex_threshold": 255,
        "negative_hex_threshold": -255,
        "always_decimal_for": ["ADDI", "SLTI", "SLTUI", "SLLI", "SRLI", "SRAI", "ORI", "ANDI", "XORI", "LI", "LI16", "AUIPC"],
        "always_hex_for": ["LUI", "J", "JAL", "BEQ", "BNE", "BLT", "BGE", "BLTU", "BGEU", "BZ", "BNZ"]
      }
    },
    "instruction_categories": {
      "control_flow": {
        "jumps": ["J", "JAL", "JALR", "JR"],
        "branches": ["BEQ", "BNE", "BLT", "BGE", "BZ", "BNZ"],
        "calls": ["CALL", "ECALL"],
        "returns": ["RET", "JR"]
      },
      "data_movement": ["LOAD", "STORE", "MOVE", "LI", "LUI", "AUIPC"],
      "arithmetic": ["ADD", "SUB", "SLT", "SLTU", "INC", "DEC"],
      "logical": ["AND", "OR", "XOR", "NOT", "NEG", "SLL", "SRL", "SRA"],
      "stack": ["PUSH", "POP"]
    },
    "pseudo_instruction_fallbacks": {
      "hide_operands_by_default": false,
      "default_behavior": "show_operands",
      "fallback_rules": {
        "CLR": "hide_operands",
        "RET": "hide_operands",
        "NOP": "hide_operands",
        "INC": "hide_operands",
        "DEC": "hide_operands",
        "NOT": "hide_operands",
        "NEG": "hide_operands"
      }
    },
    "data_detection": {
      "string_encodings": ["ascii", "utf8"],
      "ascii_threshold": 0.8,
      "min_string_length": 3,
      "max_string_length": 100,
      "detect_zeros": true,
      "detect_patterns": ["repeating", "incrementing", "decrementing"]
    },
    "symbol_resolution": {
      "case_sensitive": false,
      "scope_rules": {
        "local": ".",
        "global": "",
        "external": "_"
      },
      "naming_conventions": {
        "functions": "func_{name}",
        "variables": "var_{name}",
        "constants": "CONST_{name}"
      },
      "precedence": ["local", "global", "external"]
    },
    "error_messages": {
      "unknown_instruction": "Unknown instruction '{instruction}' at line {line}",
      "invalid_operand": "Invalid operand '{operand}' for instruction '{instruction}'",
      "undefined_symbol": "Undefined symbol '{symbol}' referenced at line {line}",
      "invalid_address": "Invalid address {address} for {context}",
      "format": {
        "locale": "en_US",
        "date_format": "YYYY-MM-DD",
        "time_format": "HH:MM:SS"
      }
    },
    "registers": {
      "general_purpose": [
        {"name": "x0", "number": 0, "size": 16, "alias": ["t0"], "description": "Temporary (caller-saved scratch)"},
        {"name": "x1", "number": 1, "size": 16, "alias": ["ra"], "description": "Return address (JAL/JALR)"},
        {"name": "x2", "number": 2, "size": 16, "alias": ["sp"], "description": "Stack pointer (init 0xEFFE)"},
        {"name": "x3", "number": 3, "size": 16, "alias": ["s0"], "description": "Saved/frame pointer (callee-saved)"},
        {"name": "x4", "number": 4, "size": 16, "alias": ["s1"], "description": "Saved (callee-saved)"},
        {"name": "x5", "number": 5, "size": 16, "alias": ["t1"], "description": "Temporary (caller-saved scratch)"},
        {"name": "x6", "number": 6, "size": 16, "alias": ["a0"], "description": "Arg0/Return value"},
        {"name": "x7", "number": 7, "size": 16, "alias": ["a1"], "description": "Arg1 (spill to stack for more)"}
      ]
    },
    "instructions": [
      {
        "mnemonic": "ADD",
        "format": "R-type",
        "description": "Add registers (two-operand)",
        "syntax": "ADD rd, rs2",
        "semantics": "rd = rd + rs2",
        "implementation": "# Add instruction implementation\nrd_val = read_register(operands['rd'])\nrs2_val = read_register(operands['rs2'])\nresult = (rd_val + rs2_val) \nwrite_register(operands['rd'], result)\n# Set flags\nset_flag('Z', result == 0)\nset_flag('N', (result & 0x8000) != 0)\nset_flag('C', (rd_val + rs2_val) > 0xFFFF)\nset_flag('V', ((rd_val & 0x8000) == (rs2_val & 0x8000)) and ((result & 0x8000) != (rd_val & 0x8000)))",
        "encoding": {
          "fields": [
            {"name": "funct4", "bits": "15:12", "value": "0000"},
            {"name": "rs2", "bits": "11:9", "type": "register"},
            {"name": "rd", "bits": "8:6", "type": "register"},
            {"name": "func3", "bits": "5:3", "value": "000"},
            {"name": "opcode", "bits": "2:0", "value": "000"}
          ]
        }
      },
      {
        "mnemonic": "SUB",
        "format": "R-type",
        "description": "Subtract registers (two-operand)",
        "syntax": "SUB rd, rs2",
        "semantics": "rd = rd - rs2",
        "implementation": "# Subtract instruction implementation\nrd_val = read_register(operands['rd'])\nrs2_val = read_register(operands['rs2'])\nresult = (rd_val - rs2_val) \nwrite_register(operands['rd'], result)\n# Set flags\nset_flag('Z', result == 0)\nset_flag('N', (result & 0x8000) != 0)\nset_flag('C', rd_val >= rs2_val)\nset_flag('V', ((rd_val & 0x8000) != (rs2_val & 0x8000)) and ((result & 0x8000) == (rs2_val & 0x8000)))",
        "encoding": {
          "fields": [
            {"name": "funct4", "bits": "15:12", "value": "0001"},
            {"name": "rs2", "bits": "11:9", "type": "register"},
            {"name": "rd", "bits": "8:6", "type": "register"},
            {"name": "func3", "bits": "5:3", "value": "000"},
            {"name": "opcode", "bits": "2:0", "value": "000"}
          ]
        }
      },
      {
        "mnemonic": "SLT",
        "format": "R-type",
        "description": "Set if less than (signed)",
        "syntax": "SLT rd, rs2",
        "semantics": "rd = (rd < rs2) ? 1 : 0",
        "implementation": "# Set if less than (signed) implementation\nrd_val = read_register(operands['rd'])\nrs2_val = read_register(operands['rs2'])\n# Sign extend to 32 bits for comparison\nrd_signed = rd_val if (rd_val & 0x8000) == 0 else rd_val - 0x10000\nrs2_signed = rs2_val if (rs2_val & 0x8000) == 0 else rs2_val - 0x10000\nresult = 1 if rd_signed < rs2_signed else 0\nwrite_register(operands['rd'], result)",
        "encoding": {
          "fields": [
            {"name": "funct4", "bits": "15:12", "value": "0010"},
            {"name": "rs2", "bits": "11:9", "type": "register"},
            {"name": "rd", "bits": "8:6", "type": "register"},
            {"name": "func3", "bits": "5:3", "value": "001"},
            {"name": "opcode", "bits": "2:0", "value": "000"}
          ]
        }
      },
      {
        "mnemonic": "SLTU",
        "format": "R-type",
        "description": "Set if less than (unsigned)",
        "syntax": "SLTU rd, rs2",
        "semantics": "rd = (unsigned(rd) < unsigned(rs2)) ? 1 : 0",
        "implementation": "# Set if less than (unsigned) implementation\nrd_val = read_register(operands['rd'])\nrs2_val = read_register(operands['rs2'])\nresult = 1 if rd_val < rs2_val else 0\nwrite_register(operands['rd'], result)",
        "encoding": {
          "fields": [
            {"name": "funct4", "bits": "15:12", "value": "0011"},
            {"name": "rs2", "bits": "11:9", "type": "register"},
            {"name": "rd", "bits": "8:6", "type": "register"},
            {"name": "func3", "bits": "5:3", "value": "010"},
            {"name": "opcode", "bits": "2:0", "value": "000"}
          ]
        }
      },
      {
        "mnemonic": "SLL",
        "format": "R-type",
        "description": "Shift left logical",
        "syntax": "SLL rd, rs2",
        "semantics": "rd = rd << (rs2 & 0xF)",
        "implementation": "# Shift left logical implementation\nrd_val = read_register(operands['rd'])\nrs2_val = read_register(operands['rs2'])\nshift_amount = rs2_val & 0xF\nresult = (rd_val << shift_amount) \nwrite_register(operands['rd'], result)\n# Set flags\nset_flag('Z', result == 0)\nset_flag('N', (result & 0x8000) != 0)",
        "encoding": {
          "fields": [
            {"name": "funct4", "bits": "15:12", "value": "0100"},
            {"name": "rs2", "bits": "11:9", "type": "register"},
            {"name": "rd", "bits": "8:6", "type": "register"},
            {"name": "func3", "bits": "5:3", "value": "011"},
            {"name": "opcode", "bits": "2:0", "value": "000"}
          ]
        }
      },
      {
        "mnemonic": "SRL",
        "format": "R-type",
        "description": "Shift right logical",
        "syntax": "SRL rd, rs2",
        "semantics": "rd = rd >> (rs2 & 0xF)",
        "implementation": "# Shift right logical implementation\nrd_val = read_register(operands['rd'])\nrs2_val = read_register(operands['rs2'])\nshift_amount = rs2_val & 0xF\nresult = (rd_val >> shift_amount) \nwrite_register(operands['rd'], result)\n# Set flags\nset_flag('Z', result == 0)\nset_flag('N', (result & 0x8000) != 0)",
        "encoding": {
          "fields": [
            {"name": "funct4", "bits": "15:12", "value": "0101"},
            {"name": "rs2", "bits": "11:9", "type": "register"},
            {"name": "rd", "bits": "8:6", "type": "register"},
            {"name": "func3", "bits": "5:3", "value": "011"},
            {"name": "opcode", "bits": "2:0", "value": "000"}
          ]
        }
      },
      {
        "mnemonic": "SRA",
        "format": "R-type",
        "description": "Shift right arithmetic",
        "syntax": "SRA rd, rs2",
        "semantics": "rd = rd >> (rs2 & 0xF)",
        "implementation": "# Shift right arithmetic implementation\nrd_val = read_register(operands['rd'])\nrs2_val = read_register(operands['rs2'])\nshift_amount = rs2_val & 0xF\n# Sign extend for arithmetic shift\nrd_signed = rd_val if (rd_val & 0x8000) == 0 else rd_val - 0x10000\nresult = (rd_signed >> shift_amount) \nwrite_register(operands['rd'], result)\n# Set flags\nset_flag('Z', result == 0)\nset_flag('N', (result & 0x8000) != 0)",
        "encoding": {
          "fields": [
            {"name": "funct4", "bits": "15:12", "value": "0110"},
            {"name": "rs2", "bits": "11:9", "type": "register"},
            {"name": "rd", "bits": "8:6", "type": "register"},
            {"name": "func3", "bits": "5:3", "value": "011"},
            {"name": "opcode", "bits": "2:0", "value": "000"}
          ]
        }
      },
      {
        "mnemonic": "OR",
        "format": "R-type",
        "description": "Bitwise OR",
        "syntax": "OR rd, rs2",
        "semantics": "rd = rd | rs2",
        "implementation": "# Bitwise OR implementation\nrd_val = read_register(operands['rd'])\nrs2_val = read_register(operands['rs2'])\nresult = (rd_val | rs2_val) \nwrite_register(operands['rd'], result)\n# Set flags\nset_flag('Z', result == 0)\nset_flag('N', (result & 0x8000) != 0)",
        "encoding": {
          "fields": [
            {"name": "funct4", "bits": "15:12", "value": "0111"},
            {"name": "rs2", "bits": "11:9", "type": "register"},
            {"name": "rd", "bits": "8:6", "type": "register"},
            {"name": "func3", "bits": "5:3", "value": "100"},
            {"name": "opcode", "bits": "2:0", "value": "000"}
          ]
        }
      },
      {
        "mnemonic": "AND",
        "format": "R-type",
        "description": "Bitwise AND",
        "syntax": "AND rd, rs2",
        "semantics": "rd = rd & rs2",
        "implementation": "# Bitwise AND implementation\nrd_val = read_register(operands['rd'])\nrs2_val = read_register(operands['rs2'])\nresult = (rd_val & rs2_val) \nwrite_register(operands['rd'], result)\n# Set flags\nset_flag('Z', result == 0)\nset_flag('N', (result & 0x8000) != 0)",
        "encoding": {
          "fields": [
            {"name": "funct4", "bits": "15:12", "value": "1000"},
            {"name": "rs2", "bits": "11:9", "type": "register"},
            {"name": "rd", "bits": "8:6", "type": "register"},
            {"name": "func3", "bits": "5:3", "value": "101"},
            {"name": "opcode", "bits": "2:0", "value": "000"}
          ]
        }
      },
      {
        "mnemonic": "XOR",
        "format": "R-type",
        "description": "Bitwise XOR",
        "syntax": "XOR rd, rs2",
        "semantics": "rd = rd ^ rs2",
        "implementation": "# Bitwise XOR implementation\nrd_val = read_register(operands['rd'])\nrs2_val = read_register(operands['rs2'])\nresult = (rd_val ^ rs2_val) \nwrite_register(operands['rd'], result)\n# Set flags\nset_flag('Z', result == 0)\nset_flag('N', (result & 0x8000) != 0)",
        "encoding": {
          "fields": [
            {"name": "funct4", "bits": "15:12", "value": "1001"},
            {"name": "rs2", "bits": "11:9", "type": "register"},
            {"name": "rd", "bits": "8:6", "type": "register"},
            {"name": "func3", "bits": "5:3", "value": "110"},
            {"name": "opcode", "bits": "2:0", "value": "000"}
          ]
        }
      },
      {
        "mnemonic": "MV",
        "format": "R-type",
        "description": "Move register",
        "syntax": "MV rd, rs2",
        "semantics": "rd = rs2",
        "implementation": "# Move register implementation\nrs2_val = read_register(operands['rs2'])\nwrite_register(operands['rd'], rs2_val)",
        "encoding": {
          "fields": [
            {"name": "funct4", "bits": "15:12", "value": "1010"},
            {"name": "rs2", "bits": "11:9", "type": "register"},
            {"name": "rd", "bits": "8:6", "type": "register"},
            {"name": "func3", "bits": "5:3", "value": "111"},
            {"name": "opcode", "bits": "2:0", "value": "000"}
          ]
        }
      },
      {
        "mnemonic": "JR",
        "format": "R-type",
        "description": "Jump register",
        "syntax": "JR rd",
        "semantics": "PC = rd",
        "implementation": "# Jump register implementation\nrd_val = read_register(operands['rd'])\n# Set PC to register value\ncontext.pc = rd_val ",
        "encoding": {
          "fields": [
            {"name": "funct4", "bits": "15:12", "value": "1011"},
            {"name": "rs2", "bits": "11:9", "value": "000"},
            {"name": "rd", "bits": "8:6", "type": "register"},
            {"name": "func3", "bits": "5:3", "value": "000"},
            {"name": "opcode", "bits": "2:0", "value": "000"}
          ]
        }
      },
      {
        "mnemonic": "JALR",
        "format": "R-type",
        "description": "Jump and link register",
        "syntax": "JALR rd, rs2",
        "semantics": "rd = PC + 2; PC = rs2",
        "implementation": "# Jump and link register implementation\nrs2_val = read_register(operands['rs2'])\n# Save return address\nreturn_addr = context.pc + 2\nwrite_register(operands['rd'], return_addr)\n# Set PC to register value\ncontext.pc = rs2_val ",
        "encoding": {
          "fields": [
            {"name": "funct4", "bits": "15:12", "value": "1100"},
            {"name": "rs2", "bits": "11:9", "type": "register"},
            {"name": "rd", "bits": "8:6", "type": "register"},
            {"name": "func3", "bits": "5:3", "value": "000"},
            {"name": "opcode", "bits": "2:0", "value": "000"}
          ]
        }
      },
      {
        "mnemonic": "ADDI",
        "format": "I-type",
        "description": "Add immediate",
        "syntax": "ADDI rd, imm",
        "semantics": "rd = rd + sign_extend(imm)",
        "implementation": "# Add immediate implementation\nrd_val = read_register(operands['rd'])\nimm_val = operands['imm']\n# Sign extend 7-bit immediate\nif imm_val & 0x40:\n    imm_val = imm_val | 0xFF80\nresult = (rd_val + (imm_val & 0xFFFF)) & 0xFFFF\nwrite_register(operands['rd'], result)\n# Set flags\nset_flag('Z', result == 0)\nset_flag('N', (result & 0x8000) != 0)",
        "encoding": {
          "fields": [
            {"name": "imm", "bits": "15:9", "type": "immediate", "signed": true},
            {"name": "rd", "bits": "8:6", "type": "register"},
            {"name": "func3", "bits": "5:3", "value": "000"},
            {"name": "opcode", "bits": "2:0", "value": "001"}
          ]
        }
      },
      {
        "mnemonic": "SLTI",
        "format": "I-type",
        "description": "Set if less than immediate (signed)",
        "syntax": "SLTI rd, imm",
        "semantics": "rd = (rd < sign_extend(imm)) ? 1 : 0",
        "implementation": "# Set if less than immediate (signed) implementation\nrd_val = read_register(operands['rd'])\nimm_val = operands['imm']\n# Sign extend 7-bit immediate\nif imm_val & 0x40:\n    imm_val = imm_val | 0xFF80\n# Sign extend to 32 bits for comparison\nrd_signed = rd_val if (rd_val & 0x8000) == 0 else rd_val - 0x10000\nimm_signed = imm_val if (imm_val & 0x8000) == 0 else imm_val - 0x10000\nresult = 1 if rd_signed < imm_signed else 0\nwrite_register(operands['rd'], result)",
        "encoding": {
          "fields": [
            {"name": "imm", "bits": "15:9", "type": "immediate", "signed": true},
            {"name": "rd", "bits": "8:6", "type": "register"},
            {"name": "func3", "bits": "5:3", "value": "001"},
            {"name": "opcode", "bits": "2:0", "value": "001"}
          ]
        }
      },
      {
        "mnemonic": "SLTUI",
        "format": "I-type",
        "description": "Set if less than immediate (unsigned)",
        "syntax": "SLTUI rd, imm",
        "semantics": "rd = (unsigned(rd) < unsigned(sign_extend(imm))) ? 1 : 0",
        "implementation": "# Set if less than immediate (unsigned) implementation\nrd_val = read_register(operands['rd'])\nimm_val = operands['imm']\n# Sign extend 7-bit immediate\nif imm_val & 0x40:\n    imm_val = imm_val | 0xFF80\n# Treat as unsigned comparison\nresult = 1 if rd_val < (imm_val ) else 0\nwrite_register(operands['rd'], result)",
        "encoding": {
          "fields": [
            {"name": "imm", "bits": "15:9", "type": "immediate", "signed": true},
            {"name": "rd", "bits": "8:6", "type": "register"},
            {"name": "func3", "bits": "5:3", "value": "010"},
            {"name": "opcode", "bits": "2:0", "value": "001"}
          ]
        }
      },
      {
        "mnemonic": "SLLI",
        "format": "I-type",
        "description": "Shift left logical immediate",
        "syntax": "SLLI rd, imm",
        "semantics": "rd = rd << (imm & 0xF)",
        "implementation": "# Shift left logical immediate implementation\nrd_val = read_register(operands['rd'])\nimm_val = operands['imm']\nshift_amount = imm_val & 0xF\nresult = (rd_val << shift_amount) \nwrite_register(operands['rd'], result)\n# Set flags\nset_flag('Z', result == 0)\nset_flag('N', (result & 0x8000) != 0)",
        "encoding": {
          "fields": [
            {"name": "imm", "bits": "15:9", "type": "immediate", "signed": false, "shift_type": "001"},
            {"name": "rd", "bits": "8:6", "type": "register"},
            {"name": "func3", "bits": "5:3", "value": "011"},
            {"name": "opcode", "bits": "2:0", "value": "001"}
          ]
        }
      },
      {
        "mnemonic": "SRLI",
        "format": "I-type",
        "description": "Shift right logical immediate",
        "syntax": "SRLI rd, imm",
        "semantics": "rd = rd >> (imm & 0xF)",
        "implementation": "# Shift right logical immediate implementation\nrd_val = read_register(operands['rd'])\nimm_val = operands['imm']\nshift_amount = imm_val & 0xF\nresult = (rd_val >> shift_amount) \nwrite_register(operands['rd'], result)\n# Set flags\nset_flag('Z', result == 0)\nset_flag('N', (result & 0x8000) != 0)",
        "encoding": {
          "fields": [
            {"name": "imm", "bits": "15:9", "type": "immediate", "signed": false, "shift_type": "010"},
            {"name": "rd", "bits": "8:6", "type": "register"},
            {"name": "func3", "bits": "5:3", "value": "011"},
            {"name": "opcode", "bits": "2:0", "value": "001"}
          ]
        }
      },
      {
        "mnemonic": "SRAI",
        "format": "I-type",
        "description": "Shift right arithmetic immediate",
        "syntax": "SRAI rd, imm",
        "semantics": "rd = rd >> (imm & 0xF)",
        "implementation": "# Shift right arithmetic immediate implementation\nrd_val = read_register(operands['rd'])\nimm_val = operands['imm']\nshift_amount = imm_val & 0xF\n# Sign extend for arithmetic shift\nrd_signed = rd_val if (rd_val & 0x8000) == 0 else rd_val - 0x10000\nresult = (rd_signed >> shift_amount) \nwrite_register(operands['rd'], result)\n# Set flags\nset_flag('Z', result == 0)\nset_flag('N', (result & 0x8000) != 0)",
        "encoding": {
          "fields": [
            {"name": "imm", "bits": "15:9", "type": "immediate", "signed": false, "shift_type": "100"},
            {"name": "rd", "bits": "8:6", "type": "register"},
            {"name": "func3", "bits": "5:3", "value": "011"},
            {"name": "opcode", "bits": "2:0", "value": "001"}
          ]
        }
      },
      {
        "mnemonic": "ORI",
        "format": "I-type",
        "description": "OR immediate",
        "syntax": "ORI rd, imm",
        "semantics": "rd = rd | sign_extend(imm)",
        "implementation": "# OR immediate implementation\nrd_val = read_register(operands['rd'])\nimm_val = operands['imm']\n# Sign extend 7-bit immediate\nif imm_val & 0x40:\n    imm_val = imm_val | 0xFF80\nresult = (rd_val | (imm_val )) \nwrite_register(operands['rd'], result)\n# Set flags\nset_flag('Z', result == 0)\nset_flag('N', (result & 0x8000) != 0)",
        "encoding": {
          "fields": [
            {"name": "imm", "bits": "15:9", "type": "immediate", "signed": true},
            {"name": "rd", "bits": "8:6", "type": "register"},
            {"name": "func3", "bits": "5:3", "value": "100"},
            {"name": "opcode", "bits": "2:0", "value": "001"}
          ]
        }
      },
      {
        "mnemonic": "ANDI",
        "format": "I-type",
        "description": "AND immediate",
        "syntax": "ANDI rd, imm",
        "semantics": "rd = rd & sign_extend(imm)",
        "implementation": "# AND immediate implementation\nrd_val = read_register(operands['rd'])\nimm_val = operands['imm']\n# Sign extend 7-bit immediate\nif imm_val & 0x40:\n    imm_val = imm_val | 0xFF80\nresult = (rd_val & (imm_val )) \nwrite_register(operands['rd'], result)\n# Set flags\nset_flag('Z', result == 0)\nset_flag('N', (result & 0x8000) != 0)",
        "encoding": {
          "fields": [
            {"name": "imm", "bits": "15:9", "type": "immediate", "signed": true},
            {"name": "rd", "bits": "8:6", "type": "register"},
            {"name": "func3", "bits": "5:3", "value": "101"},
            {"name": "opcode", "bits": "2:0", "value": "001"}
          ]
        }
      },
      {
        "mnemonic": "XORI",
        "format": "I-type",
        "description": "XOR immediate",
        "syntax": "XORI rd, imm",
        "semantics": "rd = rd ^ sign_extend(imm)",
        "implementation": "# XOR immediate implementation\nrd_val = read_register(operands['rd'])\nimm_val = operands['imm']\n# Sign extend 7-bit immediate\nif imm_val & 0x40:\n    imm_val = imm_val | 0xFF80\nresult = (rd_val ^ (imm_val )) \nwrite_register(operands['rd'], result)\n# Set flags\nset_flag('Z', result == 0)\nset_flag('N', (result & 0x8000) != 0)",
        "encoding": {
          "fields": [
            {"name": "imm", "bits": "15:9", "type": "immediate", "signed": true},
            {"name": "rd", "bits": "8:6", "type": "register"},
            {"name": "func3", "bits": "5:3", "value": "110"},
            {"name": "opcode", "bits": "2:0", "value": "001"}
          ]
        }
      },
      {
        "mnemonic": "LI",
        "format": "I-type",
        "description": "Load immediate",
        "syntax": "LI rd, imm",
        "semantics": "rd = sign_extend(imm) ",
        "implementation": "# Load immediate implementation\nimm_val = operands['imm']\n# Sign extend 7-bit immediate\nif imm_val & 0x40:\n    imm_val = imm_val | 0xFF80\nresult = imm_val \nwrite_register(operands['rd'], result)\n# Set flags\nset_flag('Z', result == 0)\nset_flag('N', (result & 0x8000) != 0)",
        "encoding": {
          "fields": [
            {"name": "imm", "bits": "15:9", "type": "immediate", "signed": true},
            {"name": "rd", "bits": "8:6", "type": "register"},
            {"name": "func3", "bits": "5:3", "value": "111"},
            {"name": "opcode", "bits": "2:0", "value": "001"}
          ]
        }
      },
      {
        "mnemonic": "BEQ",
        "format": "B-type",
        "description": "Branch if equal",
        "syntax": "BEQ rs1, rs2, offset",
<<<<<<< HEAD
        "semantics": "if rs1 == rs2: PC = offset",
        "implementation": "# Branch if equal implementation\nrs1_val = read_register(operands['rs1'])\nrs2_val = read_register(operands['rs2'])\noffset = operands['imm']\n# Sign extend 4-bit offset\nif offset & 0x8:\n    offset = offset | 0xFFF0\nif rs1_val == rs2_val:\n    context.pc = (context.pc + offset) ",
=======
        "semantics": "if rs1 == rs2: PC = PC + offset",
        "implementation": "# Branch if equal implementation\nrs1_val = read_register(operands['rs1'])\nrs2_val = read_register(operands['rs2'])\noffset = operands['imm']\n# Sign extend 5-bit offset\nif offset & 0x10:\n    offset = offset | 0xFFE0\nif rs1_val == rs2_val:\n    context.pc = (context.pc + offset) & 0xFFFF",
>>>>>>> adb69133
        "encoding": {
          "fields": [
            {"name": "imm", "bits": "15:12,0", "type": "immediate", "signed": true},
            {"name": "rs2", "bits": "11:9", "type": "register"},
            {"name": "rs1", "bits": "8:6", "type": "register"},
            {"name": "func3", "bits": "5:3", "value": "000"},
            {"name": "opcode", "bits": "2:0", "value": "010"}
          ],
          "offset_base": "current"
        }
      },
      {
        "mnemonic": "BNE",
        "format": "B-type",
        "description": "Branch if not equal",
        "syntax": "BNE rs1, rs2, offset",
<<<<<<< HEAD
        "semantics": "if rs1 != rs2: PC = offset",
        "implementation": "# Branch if not equal implementation\nrs1_val = read_register(operands['rs1'])\nrs2_val = read_register(operands['rs2'])\noffset = operands['imm']\n# Sign extend 4-bit offset\nif offset & 0x8:\n    offset = offset | 0xFFF0\nif rs1_val != rs2_val:\n    context.pc = (context.pc + offset) ",
=======
        "semantics": "if rs1 != rs2: PC = PC + offset",
        "implementation": "# Branch if not equal implementation\nrs1_val = read_register(operands['rs1'])\nrs2_val = read_register(operands['rs2'])\noffset = operands['imm']\n# Sign extend 5-bit offset\nif offset & 0x10:\n    offset = offset | 0xFFE0\nif rs1_val != rs2_val:\n    context.pc = (context.pc + offset) & 0xFFFF",
>>>>>>> adb69133
        "encoding": {
          "fields": [
            {"name": "imm", "bits": "15:12,0", "type": "immediate", "signed": true},
            {"name": "rs2", "bits": "11:9", "type": "register"},
            {"name": "rs1", "bits": "8:6", "type": "register"},
            {"name": "func3", "bits": "5:3", "value": "001"},
            {"name": "opcode", "bits": "2:0", "value": "010"}
          ],
          "offset_base": "current"
        }
      },
      {
        "mnemonic": "BZ",
        "format": "B-type",
        "description": "Branch if zero",
        "syntax": "BZ rs1, offset",
<<<<<<< HEAD
        "semantics": "if rs1 == 0: PC = offset",
        "implementation": "# Branch if zero implementation\nrs1_val = read_register(operands['rs1'])\noffset = operands['imm']\n# Sign extend 4-bit offset\nif offset & 0x8:\n    offset = offset | 0xFFF0\nif rs1_val == 0:\n    context.pc = (context.pc + offset) ",
=======
        "semantics": "if rs1 == 0: PC = PC + offset",
        "implementation": "# Branch if zero implementation\nrs1_val = read_register(operands['rs1'])\noffset = operands['imm']\n# Sign extend 5-bit offset\nif offset & 0x10:\n    offset = offset | 0xFFE0\nif rs1_val == 0:\n    context.pc = (context.pc + offset) & 0xFFFF",
>>>>>>> adb69133
        "encoding": {
          "fields": [
            {"name": "imm", "bits": "15:12,0", "type": "immediate", "signed": true},
            {"name": "rs2", "bits": "11:9", "value": "000"},
            {"name": "rs1", "bits": "8:6", "type": "register"},
            {"name": "func3", "bits": "5:3", "value": "010"},
            {"name": "opcode", "bits": "2:0", "value": "010"}
          ],
          "offset_base": "current"
        }
      },
      {
        "mnemonic": "BNZ",
        "format": "B-type",
        "description": "Branch if not zero",
        "syntax": "BNZ rs1, offset",
<<<<<<< HEAD
        "semantics": "if rs1 != 0: PC = offset",
        "implementation": "# Branch if not zero implementation\nrs1_val = read_register(operands['rs1'])\noffset = operands['imm']\n# Sign extend 4-bit offset\nif offset & 0x8:\n    offset = offset | 0xFFF0\nif rs1_val != 0:\n    context.pc = (context.pc + offset) ",
=======
        "semantics": "if rs1 != 0: PC = PC + offset",
        "implementation": "# Branch if not zero implementation\nrs1_val = read_register(operands['rs1'])\noffset = operands['imm']\n# Sign extend 5-bit offset\nif offset & 0x10:\n    offset = offset | 0xFFE0\nif rs1_val != 0:\n    context.pc = (context.pc + offset) & 0xFFFF",
>>>>>>> adb69133
        "encoding": {
          "fields": [
            {"name": "imm", "bits": "15:12,0", "type": "immediate", "signed": true},
            {"name": "rs2", "bits": "11:9", "value": "000"},
            {"name": "rs1", "bits": "8:6", "type": "register"},
            {"name": "func3", "bits": "5:3", "value": "011"},
            {"name": "opcode", "bits": "2:0", "value": "010"}
          ],
          "offset_base": "current"
        }
      },
      {
        "mnemonic": "BLT",
        "format": "B-type",
        "description": "Branch if less than (signed)",
        "syntax": "BLT rs1, rs2, offset",
<<<<<<< HEAD
        "semantics": "if rs1 < rs2: PC = offset",
        "implementation": "# Branch if less than (signed) implementation\nrs1_val = read_register(operands['rs1'])\nrs2_val = read_register(operands['rs2'])\noffset = operands['imm']\n# Sign extend 4-bit offset\nif offset & 0x8:\n    offset = offset | 0xFFF0\n# Sign extend to 32 bits for comparison\nrs1_signed = rs1_val if (rs1_val & 0x8000) == 0 else rs1_val - 0x10000\nrs2_signed = rs2_val if (rs2_val & 0x8000) == 0 else rs2_val - 0x10000\nif rs1_signed < rs2_signed:\n    context.pc = (context.pc + offset) ",
=======
        "semantics": "if rs1 < rs2: PC = PC + offset",
        "implementation": "# Branch if less than (signed) implementation\nrs1_val = read_register(operands['rs1'])\nrs2_val = read_register(operands['rs2'])\noffset = operands['imm']\n# Sign extend 5-bit offset\nif offset & 0x10:\n    offset = offset | 0xFFE0\n# Sign extend to 32 bits for comparison\nrs1_signed = rs1_val if (rs1_val & 0x8000) == 0 else rs1_val - 0x10000\nrs2_signed = rs2_val if (rs2_val & 0x8000) == 0 else rs2_val - 0x10000\nif rs1_signed < rs2_signed:\n    context.pc = (context.pc + offset) & 0xFFFF",
>>>>>>> adb69133
        "encoding": {
          "fields": [
            {"name": "imm", "bits": "15:12,0", "type": "immediate", "signed": true},
            {"name": "rs2", "bits": "11:9", "type": "register"},
            {"name": "rs1", "bits": "8:6", "type": "register"},
            {"name": "func3", "bits": "5:3", "value": "100"},
            {"name": "opcode", "bits": "2:0", "value": "010"}
          ],
          "offset_base": "current"
        }
      },
      {
        "mnemonic": "BGE",
        "format": "B-type",
        "description": "Branch if greater or equal (signed)",
        "syntax": "BGE rs1, rs2, offset",
<<<<<<< HEAD
        "semantics": "if rs1 >= rs2: PC = offset",
        "implementation": "# Branch if greater or equal (signed) implementation\nrs1_val = read_register(operands['rs1'])\nrs2_val = read_register(operands['rs2'])\noffset = operands['imm']\n# Sign extend 4-bit offset\nif offset & 0x8:\n    offset = offset | 0xFFF0\n# Sign extend to 32 bits for comparison\nrs1_signed = rs1_val if (rs1_val & 0x8000) == 0 else rs1_val - 0x10000\nrs2_signed = rs2_val if (rs2_val & 0x8000) == 0 else rs2_val - 0x10000\nif rs1_signed >= rs2_signed:\n    context.pc = (context.pc + offset) ",
=======
        "semantics": "if rs1 >= rs2: PC = PC + offset",
        "implementation": "# Branch if greater or equal (signed) implementation\nrs1_val = read_register(operands['rs1'])\nrs2_val = read_register(operands['rs2'])\noffset = operands['imm']\n# Sign extend 5-bit offset\nif offset & 0x10:\n    offset = offset | 0xFFE0\n# Sign extend to 32 bits for comparison\nrs1_signed = rs1_val if (rs1_val & 0x8000) == 0 else rs1_val - 0x10000\nrs2_signed = rs2_val if (rs2_val & 0x8000) == 0 else rs2_val - 0x10000\nif rs1_signed >= rs2_signed:\n    context.pc = (context.pc + offset) & 0xFFFF",
>>>>>>> adb69133
        "encoding": {
          "fields": [
            {"name": "imm", "bits": "15:12,0", "type": "immediate", "signed": true},
            {"name": "rs2", "bits": "11:9", "type": "register"},
            {"name": "rs1", "bits": "8:6", "type": "register"},
            {"name": "func3", "bits": "5:3", "value": "101"},
            {"name": "opcode", "bits": "2:0", "value": "010"}
          ],
          "offset_base": "current"
        }
      },
      {
        "mnemonic": "BLTU",
        "format": "B-type",
        "description": "Branch if less than (unsigned)",
        "syntax": "BLTU rs1, rs2, offset",
<<<<<<< HEAD
        "semantics": "if unsigned(rs1) < unsigned(rs2) : PC = offset",
        "implementation": "# Branch if less than (unsigned) implementation\nrs1_val = read_register(operands['rs1'])\nrs2_val = read_register(operands['rs2'])\noffset = operands['imm']\n# Sign extend 4-bit offset\nif offset & 0x8:\n    offset = offset | 0xFFF0\nif rs1_val < rs2_val:\n    context.pc = (context.pc + offset) ",
=======
        "semantics": "if unsigned rs1 < unsigned rs2: PC = PC + offset",
        "implementation": "# Branch if less than (unsigned) implementation\nrs1_val = read_register(operands['rs1'])\nrs2_val = read_register(operands['rs2'])\noffset = operands['imm']\n# Sign extend 5-bit offset\nif offset & 0x10:\n    offset = offset | 0xFFE0\nif rs1_val < rs2_val:\n    context.pc = (context.pc + offset) & 0xFFFF",
>>>>>>> adb69133
        "encoding": {
          "fields": [
            {"name": "imm", "bits": "15:12,0", "type": "immediate", "signed": true},
            {"name": "rs2", "bits": "11:9", "type": "register"},
            {"name": "rs1", "bits": "8:6", "type": "register"},
            {"name": "func3", "bits": "5:3", "value": "110"},
            {"name": "opcode", "bits": "2:0", "value": "010"}
          ],
          "offset_base": "current"
        }
      },
      {
        "mnemonic": "BGEU",
        "format": "B-type",
        "description": "Branch if greater or equal (unsigned)",
        "syntax": "BGEU rs1, rs2, offset",
<<<<<<< HEAD
        "semantics": "if unsigned(rs1) >= unsigned(rs2): PC = offset",
        "implementation": "# Branch if greater or equal (unsigned) implementation\nrs1_val = read_register(operands['rs1'])\nrs2_val = read_register(operands['rs2'])\noffset = operands['imm']\n# Sign extend 4-bit offset\nif offset & 0x8:\n    offset = offset | 0xFFF0\nif rs1_val >= rs2_val:\n    context.pc = (context.pc + offset) ",
=======
        "semantics": "if unsigned rs1 >= rs2: PC = PC + offset",
        "implementation": "# Branch if greater or equal (unsigned) implementation\nrs1_val = read_register(operands['rs1'])\nrs2_val = read_register(operands['rs2'])\noffset = operands['imm']\n# Sign extend 5-bit offset\nif offset & 0x10:\n    offset = offset | 0xFFE0\nif rs1_val >= rs2_val:\n    context.pc = (context.pc + offset) & 0xFFFF",
>>>>>>> adb69133
        "encoding": {
          "fields": [
            {"name": "imm", "bits": "15:12,0", "type": "immediate", "signed": true},
            {"name": "rs2", "bits": "11:9", "type": "register"},
            {"name": "rs1", "bits": "8:6", "type": "register"},
            {"name": "func3", "bits": "5:3", "value": "111"},
            {"name": "opcode", "bits": "2:0", "value": "010"}
          ],
          "offset_base": "current"
        }
      },
      {
        "mnemonic": "SB",
        "format": "S-type",
        "description": "Store byte",
        "syntax": "SB rs2, offset(rs1)",
        "semantics": "memory[rs1 + sign_extend(offset)] = rs2",
        "implementation": "# Store byte implementation\nrs1_val = read_register(operands['rs1'])\nrs2_val = read_register(operands['rs2'])\noffset = operands['imm']\n# Sign extend 4-bit offset\nif offset & 0x8:\n    offset = offset | 0xFFF0\naddr = (rs1_val + offset) \n# Store low byte\nif addr < len(memory):\n    memory[addr] = rs2_val & 0xFF",
        "encoding": {
          "fields": [
            {"name": "imm", "bits": "15:12", "type": "immediate", "signed": true},
            {"name": "rs2", "bits": "11:9", "type": "register"},
            {"name": "rs1", "bits": "8:6", "type": "register"},
            {"name": "func3", "bits": "5:3", "value": "000"},
            {"name": "opcode", "bits": "2:0", "value": "011"}
          ]
        }
      },
      {
        "mnemonic": "SW",
        "format": "S-type",
        "description": "Store word",
        "syntax": "SW rs2, offset(rs1)",
        "semantics": "memory[rs1 + sign_extend(offset)] = rs2",
        "implementation": "# Store word implementation\nrs1_val = read_register(operands['rs1'])\nrs2_val = read_register(operands['rs2'])\noffset = operands['imm']\n# Sign extend 4-bit offset\nif offset & 0x8:\n    offset = offset | 0xFFF0\naddr = (rs1_val + offset) \n# Store 16-bit word (little endian)\nif addr + 1 < len(memory):\n    memory[addr] = rs2_val & 0xFF\n    memory[addr + 1] = (rs2_val >> 8) & 0xFF",
        "encoding": {
          "fields": [
            {"name": "imm", "bits": "15:12", "type": "immediate", "signed": true},
            {"name": "rs2", "bits": "11:9", "type": "register"},
            {"name": "rs1", "bits": "8:6", "type": "register"},
            {"name": "func3", "bits": "5:3", "value": "001"},
            {"name": "opcode", "bits": "2:0", "value": "011"}
          ]
        }
      },
      {
        "mnemonic": "LB",
        "format": "L-type",
        "description": "Load byte",
        "syntax": "LB rd, offset(rs2)",
        "semantics": "rd = sign_extend(memory[rs2 + sign_extend(offset)])",
        "implementation": "# Load byte implementation\nrs2_val = read_register(operands['rs2'])\noffset = operands['imm']\n# Sign extend 4-bit offset\nif offset & 0x8:\n    offset = offset | 0xFFF0\naddr = (rs2_val + offset) \n# Load byte and sign extend\nif addr < len(memory):\n    byte_val = memory[addr]\n    # Sign extend 8-bit to 16-bit\n    if byte_val & 0x80:\n        result = byte_val | 0xFF00\n    else:\n        result = byte_val\n    write_register(operands['rd'], result)",
        "encoding": {
          "fields": [
            {"name": "imm", "bits": "15:12", "type": "immediate", "signed": true},
            {"name": "rs2", "bits": "11:9", "type": "register"},
            {"name": "rd", "bits": "8:6", "type": "register"},
            {"name": "func3", "bits": "5:3", "value": "000"},
            {"name": "opcode", "bits": "2:0", "value": "100"}
          ]
        }
      },
      {
        "mnemonic": "LW",
        "format": "L-type",
        "description": "Load word",
        "syntax": "LW rd, offset(rs2)",
        "semantics": "rd = memory[rs2 + sign_extend(offset)]",
        "implementation": "# Load word implementation\nrs2_val = read_register(operands['rs2'])\noffset = operands['imm']\n# Sign extend 4-bit offset\nif offset & 0x8:\n    offset = offset | 0xFFF0\naddr = (rs2_val + offset) \n# Load 16-bit word (little endian)\nif addr + 1 < len(memory):\n    result = memory[addr] | (memory[addr + 1] << 8)\n    write_register(operands['rd'], result)",
        "encoding": {
          "fields": [
            {"name": "imm", "bits": "15:12", "type": "immediate", "signed": true},
            {"name": "rs2", "bits": "11:9", "type": "register"},
            {"name": "rd", "bits": "8:6", "type": "register"},
            {"name": "func3", "bits": "5:3", "value": "001"},
            {"name": "opcode", "bits": "2:0", "value": "100"}
          ]
        }
      },
      {
        "mnemonic": "LBU",
        "format": "L-type",
        "description": "Load byte unsigned",
        "syntax": "LBU rd, offset(rs2)",
        "semantics": "rd = unsigned(memory[rs2 + sign_extend(offset)])",
        "implementation": "# Load byte unsigned implementation\nrs2_val = read_register(operands['rs2'])\noffset = operands['imm']\n# Sign extend 4-bit offset\nif offset & 0x8:\n    offset = offset | 0xFFF0\naddr = (rs2_val + offset) \n# Load byte and zero extend\nif addr < len(memory):\n    result = memory[addr] & 0xFF\n    write_register(operands['rd'], result)",
        "encoding": {
          "fields": [
            {"name": "imm", "bits": "15:12", "type": "immediate", "signed": true},
            {"name": "rs2", "bits": "11:9", "type": "register"},
            {"name": "rd", "bits": "8:6", "type": "register"},
            {"name": "func3", "bits": "5:3", "value": "100"},
            {"name": "opcode", "bits": "2:0", "value": "100"}
          ]
        }
      },
      {
        "mnemonic": "J",
        "format": "J-type",
        "description": "Jump",
        "syntax": "J offset",
        "semantics": "PC = offset",
        "implementation": "# Jump implementation\nimm1 = operands['imm']\nimm2 = operands['imm2']\n# Combine 6-bit and 3-bit immediates\noffset = (imm1 << 3) | imm2\n# Sign extend 9-bit offset to 16-bit (bit 8 is sign bit)\nif offset & 0x100:\n    offset = offset | 0xFF00  # Sign extend upper 8 bits (bits 15:8)\ncontext.pc = (context.pc + offset) ",
        "encoding": {
          "fields": [
            {"name": "link", "bits": "15:15", "value": "0"},
            {"name": "imm", "bits": "14:9", "type": "immediate", "signed": false},
            {"name": "rd", "bits": "8:6", "value": "000"},
            {"name": "imm2", "bits": "5:3", "type": "immediate", "signed": false},
            {"name": "opcode", "bits": "2:0", "value": "101"}
          ]
        }
      },
      {
        "mnemonic": "JAL",
        "format": "J-type",
        "description": "Jump and link",
        "syntax": "JAL rd, offset",
        "semantics": "rd = PC + 2; PC = PC + offset",
        "implementation": "# Jump and link implementation\nimm1 = operands['imm']\nimm2 = operands['imm2']\n# Combine 6-bit and 3-bit immediates\noffset = (imm1 << 3) | imm2\n# Sign extend 9-bit offset\nif offset & 0x100:\n    offset = offset | 0xFF00\n# Save return address\nreturn_addr = context.pc + 2\nwrite_register(operands['rd'], return_addr)\n# Jump\ncontext.pc = (context.pc + offset) ",
        "encoding": {
          "fields": [
            {"name": "link", "bits": "15:15", "value": "1"},
            {"name": "imm", "bits": "14:9", "type": "immediate", "signed": false},
            {"name": "rd", "bits": "8:6", "type": "register"},
            {"name": "imm2", "bits": "5:3", "type": "immediate", "signed": false},
            {"name": "opcode", "bits": "2:0", "value": "101"}
          ]
        }
      },
      {
        "mnemonic": "LUI",
        "format": "U-type",
        "description": "Load upper immediate",
        "syntax": "LUI rd, imm",
        "semantics": "rd = ((imm & 0xFFFF) << 7)",
        "implementation": "# Load upper immediate implementation\nimm1 = operands['imm']\nimm2 = operands['imm2']\n# Combine 6-bit and 3-bit immediates\nimm = (imm1 << 3) | imm2\n# Shift left by 7 bits\nresult = (imm << 7) \nwrite_register(operands['rd'], result)",
        "encoding": {
          "fields": [
            {"name": "flag", "bits": "15:15", "value": "0"},
            {"name": "imm", "bits": "14:9", "type": "immediate", "signed": false},
            {"name": "rd", "bits": "8:6", "type": "register"},
            {"name": "imm2", "bits": "5:3", "type": "immediate", "signed": false},
            {"name": "opcode", "bits": "2:0", "value": "110"}
          ]
        }
      },
      {
        "mnemonic": "AUIPC",
        "format": "U-type",
        "description": "Add upper immediate to PC",
        "syntax": "AUIPC rd, imm",
        "semantics": "rd = PC + ((imm & 0xFFFF) << 7)",
        "implementation": "# Add upper immediate to PC implementation\nimm1 = operands['imm']\nimm2 = operands['imm2']\n# Combine 6-bit and 3-bit immediates\nimm = (imm1 << 3) | imm2\n# Shift left by 7 bits and add to PC\nresult = (context.pc + (imm << 7)) \nwrite_register(operands['rd'], result)",
        "encoding": {
          "fields": [
            {"name": "flag", "bits": "15:15", "value": "1"},
            {"name": "imm", "bits": "14:9", "type": "immediate", "signed": false},
            {"name": "rd", "bits": "8:6", "type": "register"},
            {"name": "imm2", "bits": "5:3", "type": "immediate", "signed": false},
            {"name": "opcode", "bits": "2:0", "value": "110"}
          ]
        }
      },
      {
        "mnemonic": "ECALL",
        "format": "SYS-type",
        "description": "Environment call",
        "syntax": "ECALL svc",
        "semantics": "Trap to service number",
        "implementation": "# Environment call implementation\nsvc = operands['svc']\n# Handle system call based on service number\n# This is a placeholder - actual implementation would depend on system services\n# For now, just store the service number in a special register or flag\nset_flag('SVC', svc)\n# Could also trigger an interrupt or system call handler here",
        "encoding": {
          "fields": [
            {"name": "svc", "bits": "15:6", "type": "immediate", "signed": false},
            {"name": "unused", "bits": "5:3", "value": "000"},
            {"name": "opcode", "bits": "2:0", "value": "111"}
          ]
                }
      }
    ],
    "directives": [
      {
        "name": ".org",
        "description": "Set origin address",
        "action": "set_origin",
        "implementation": "# Set origin directive implementation\nif args:\n    addr = int(args[0], 0)  # Parse as hex/decimal\n    context.current_address = addr\n    assembler.context.current_address = addr\n    assembler.symbol_table.set_current_address(addr)",
        "argument_types": ["number"],
        "syntax": ".org address",
        "examples": [".org 0x1000", ".org 4096"]
      },
      {
        "name": ".word",
        "description": "Define word data",
        "action": "define_word",
        "implementation": "# Define word directive implementation\nresult = bytearray()\nfor arg in args:\n    value = int(arg, 0)  # Parse as hex/decimal\n    # Little endian 16-bit word\n    result.extend([value & 0xFF, (value >> 8) & 0xFF])\n    context.current_address += 2\nassembler.context.current_address = context.current_address\nassembler.symbol_table.set_current_address(context.current_address)",
        "argument_types": ["number"],
        "syntax": ".word value1, value2, ...",
        "examples": [".word 0x1234", ".word 42, 0xABCD"]
      },
      {
        "name": ".byte",
        "description": "Define byte data",
        "action": "define_byte",
        "implementation": "# Define byte directive implementation\nresult = bytearray()\nfor arg in args:\n    value = int(arg, 0)  # Parse as hex/decimal\n    result.append(value & 0xFF)\n    context.current_address += 1\nassembler.context.current_address = context.current_address\nassembler.symbol_table.set_current_address(context.current_address)",
        "argument_types": ["number"],
        "syntax": ".byte value1, value2, ...",
        "examples": [".byte 0x12", ".byte 65, 66, 67"]
      },
      {
        "name": ".ascii",
        "description": "Define ASCII string",
        "action": "define_ascii",
        "implementation": "# Define ASCII string directive implementation\nif args:\n    string = args[0].strip('\"\\'')\n    result = bytearray(string.encode('ascii'))\n    context.current_address += len(result)\n    assembler.context.current_address = context.current_address\n    assembler.symbol_table.set_current_address(context.current_address)",
        "argument_types": ["string"],
        "syntax": ".ascii \"string\"",
        "examples": [".ascii \"Hello, World!\""]
      },
      {
        "name": ".align",
        "description": "Align to boundary",
        "action": "align",
        "implementation": "# Align directive implementation\nif args:\n    alignment = int(args[0])\n    padding = (alignment - (context.current_address % alignment)) % alignment\n    if padding > 0:\n        result = bytearray([0] * padding)\n        context.current_address += padding\n        assembler.context.current_address = context.current_address\n        assembler.symbol_table.set_current_address(context.current_address)",
        "argument_types": ["number"],
        "syntax": ".align boundary",
        "examples": [".align 4", ".align 16"]
      },
      {
        "name": ".string",
        "description": "Define null-terminated ASCII string",
        "action": "define_stringz",
        "implementation": "# Define null-terminated string\nif args:\n    string = args[0].strip('\"\\'')\n    result = bytearray(string.encode('ascii') + b'\\x00')\n    context.current_address += len(result)\n    assembler.context.current_address = context.current_address\n    assembler.symbol_table.set_current_address(context.current_address)",
        "argument_types": ["string"],
        "syntax": ".string \"string\"",
        "examples": [".string \"Hello\\n\""]
      },
      {
        "name": ".fill",
        "description": "Fill N items, M bytes each, with value",
        "action": "fill",
        "implementation": "# Fill directive\nif len(args) >= 3:\n    count = int(args[0], 0)\n    size = int(args[1], 0)\n    value = int(args[2], 0)\n    result = bytearray()\n    for _ in range(count):\n        result.extend(value.to_bytes(size, 'little'))\n    context.current_address += len(result)\n    assembler.context.current_address = context.current_address\n    assembler.symbol_table.set_current_address(context.current_address)",
        "argument_types": ["number", "number", "number"],
        "syntax": ".fill count, size, value",
        "examples": [".fill 5, 2, 0xFFFF"]
      },
      {
        "name": ".set",
        "description": "Define constant (alias for .equ)",
        "action": "define_constant",
        "implementation": "# .set is an alias for .equ\nif len(args) >= 2:\n    symbol = args[0]\n    value = int(args[1], 0)\n    assembler.symbol_table.define_constant(symbol, value)",
        "argument_types": ["string", "number"],
        "syntax": ".set NAME, VALUE",
        "examples": [".set MAX_COUNT, 100"]
      },
      {
        "name": ".extern",
        "description": "Declare external symbol",
        "action": "declare_extern",
        "implementation": "# Declare external symbol\nif args:\n    for symbol in args:\n        assembler.symbol_table.declare_extern(symbol)",
        "argument_types": ["string"],
        "syntax": ".extern symbol",
        "examples": [".extern external_func"]
      },
      {
        "name": ".ifdef",
        "description": "If symbol is defined (conditional assembly)",
        "action": "conditional_ifdef",
        "implementation": "# Ifdef directive (handled by preprocessor)",
        "argument_types": ["string"],
        "syntax": ".ifdef SYMBOL",
        "examples": [".ifdef DEBUG"]
      },
      {
        "name": ".ifndef",
        "description": "If symbol is not defined (conditional assembly)",
        "action": "conditional_ifndef",
        "implementation": "# Ifndef directive (handled by preprocessor)",
        "argument_types": ["string"],
        "syntax": ".ifndef SYMBOL",
        "examples": [".ifndef RELEASE"]
      },
      {
        "name": ".if",
        "description": "If expression is true (conditional assembly)",
        "action": "conditional_if",
        "implementation": "# If directive (handled by preprocessor)",
        "argument_types": ["expression"],
        "syntax": ".if EXPR",
        "examples": [".if STACK_SIZE > 0x200"]
      },
      {
        "name": ".else",
        "description": "Else for conditional assembly",
        "action": "conditional_else",
        "implementation": "# Else directive (handled by preprocessor)",
        "argument_types": [],
        "syntax": ".else",
        "examples": [".else"]
      },
      {
        "name": ".endif",
        "description": "End if for conditional assembly",
        "action": "conditional_endif",
        "implementation": "# Endif directive (handled by preprocessor)",
        "argument_types": [],
        "syntax": ".endif",
        "examples": [".endif"]
      },
      {
        "name": ".include",
        "description": "Include another assembly file",
        "action": "include_file",
        "implementation": "# Include directive (handled by preprocessor)",
        "argument_types": ["string"],
        "syntax": ".include \"file\"",
        "examples": [".include \"constants.asm\""]
      },
      {
        "name": ".incbin",
        "description": "Include binary file",
        "action": "include_binary",
        "implementation": "# Incbin directive (handled by preprocessor)",
        "argument_types": ["string"],
        "syntax": ".incbin \"file\"",
        "examples": [".incbin \"data.bin\""]
      }
    ],
    "pseudo_instructions": [
      {
        "mnemonic": "NOP",
        "description": "No operation",
        "syntax": "NOP",
        "expansion": "ADD x0, x0",
        "disassembly": {
          "hide_operands": true,
          "show_as_pseudo": true
        }
      },
      {
        "mnemonic": "CLR",
        "description": "Clear register",
        "syntax": "CLR rd",
        "expansion": "XOR rd, rd",
        "disassembly": {
          "hide_operands": true,
          "show_as_pseudo": true
        }
      },
      {
        "mnemonic": "INC",
        "description": "Increment register",
        "syntax": "INC rd",
        "expansion": "ADDI rd, 1",
        "disassembly": {
          "hide_operands": true,
          "show_as_pseudo": true
        }
      },
      {
        "mnemonic": "DEC",
        "description": "Decrement register",
        "syntax": "DEC rd",
        "expansion": "ADDI rd, -1",
        "disassembly": {
          "hide_operands": true,
          "show_as_pseudo": true
        }
      },
      {
        "mnemonic": "NOT",
        "description": "Bitwise NOT",
        "syntax": "NOT rd",
        "expansion": "XORI rd, -1",
        "disassembly": {
          "hide_operands": true,
          "show_as_pseudo": true
        }
      },
      {
        "mnemonic": "NEG",
        "description": "Negate register",
        "syntax": "NEG rd",
        "expansion": "XORI rd, -1; ADDI rd, 1",
        "disassembly": {
          "hide_operands": true,
          "show_as_pseudo": true
        }
      },
      {
        "mnemonic": "CALL",
        "description": "Call function",
        "syntax": "CALL label",
        "expansion": "JAL x1, label",
        "disassembly": {
          "hide_operands": false,
          "show_as_pseudo": true,
          "reconstruction_type": "jump_with_return"
        }
      },
      {
        "mnemonic": "RET",
        "description": "Return from function",
        "syntax": "RET",
        "expansion": "JR x1",
        "disassembly": {
          "hide_operands": true,
          "show_as_pseudo": true
        }
      },
      {
        "mnemonic": "JMP",
        "description": "Unconditional jump",
        "syntax": "JMP label",
        "expansion": "J label",
        "disassembly": {
          "hide_operands": false,
          "show_as_pseudo": true,
          "reconstruction_type": "jump"
        }
      },
      {
        "mnemonic": "LI16",
        "description": "Load 16-bit immediate",
        "syntax": "LI16 rd, imm",
        "expansion": "LUI rd, imm[15:9]; ORI rd, imm[8:0]",
        "disassembly": {
          "hide_operands": false,
          "show_as_pseudo": true,
          "reconstruction_type": "multi_instruction",
          "instructions": ["LUI", "ORI"],
          "combine_fields": ["imm", "imm2"]
        }
      },
      {
        "mnemonic": "LA",
        "description": "Load address",
        "syntax": "LA rd, label",
        "expansion": "AUIPC rd, label[15:7]; ADDI rd, label[6:0]",
        "disassembly": {
          "hide_operands": false,
          "show_as_pseudo": true,
          "reconstruction_type": "address_reconstruction",
          "instructions": ["AUIPC", "ADDI"],
          "combine_fields": ["imm", "imm2"]
        }
      },
      {
        "mnemonic": "PUSH",
        "description": "Push register to stack",
        "syntax": "PUSH rd",
        "expansion": "ADDI x2, -2; SW rd, 0(x2)",
        "disassembly": {
          "hide_operands": false,
          "show_as_pseudo": true,
          "reconstruction_type": "stack_operation"
        }
      },
      {
        "mnemonic": "POP",
        "description": "Pop from stack to register",
        "syntax": "POP rd",
        "expansion": "LW rd, 0(x2); ADDI x2, 2",
        "disassembly": {
          "hide_operands": false,
          "show_as_pseudo": true,
          "reconstruction_type": "stack_operation"
        }
      }
    ],
    "assembly_syntax": {
      "comment_chars": ["#", ";"],
      "label_suffix": ":",
      "register_prefix": "",
      "immediate_prefix": "",
      "string_delimiters": ["\"", "'"],
      "case_sensitive": false,
      "instruction_separator": "\n"
    },
    "label_definition": {
      "description": "Label definition syntax and scope rules for ZX16 assembly",
      "syntax": {
        "global_label": "label_name:",
        "local_label": ".local_label:",
        "data_label": "label_name: directive",
        "section_label": "section_name:"
      },
      "rules": {
        "naming": {
          "pattern": "^[a-zA-Z_][a-zA-Z0-9_]*$",
          "local_prefix": ".",
          "case_sensitive": false,
          "max_length": 64
        },
        "scope": {
          "global": "Visible across all files",
          "local": "Visible only within current file",
          "section": "Defines section boundaries"
        },
        "placement": {
          "start_of_line": true,
          "followed_by_colon": true,
          "can_follow_instruction": false,
          "can_follow_directive": true
        }
      },
      "examples": [
        {
          "type": "Global Label",
          "description": "Main entry point, visible across all files",
          "syntax": "main:",
          "usage": "main:\n    LI x6, 10\n    CALL function"
        },
        {
          "type": "Local Label", 
          "description": "File-scope label, starts with dot",
          "syntax": ".local_label:",
          "usage": ".loop:\n    ADD x1, x2\n    BNZ x1, .loop"
        },
        {
          "type": "Loop Label",
          "description": "Common pattern for loop control",
          "syntax": "loop:",
          "usage": "loop:\n    ADD x1, x2\n    BNZ x1, loop\n    RET"
        },
        {
          "type": "Section Label",
          "description": "Defines code or data section",
          "syntax": "data_section:",
          "usage": "data_section:\n    .word 0x1234\n    .word 0x5678"
        },
        {
          "type": "Data Label",
          "description": "Label with data allocation",
          "syntax": "buffer: .space 64",
          "usage": "buffer: .space 64\n    .ascii \"Hello, World!\""
        },
        {
          "type": "Function Label",
          "description": "Function entry point",
          "syntax": "function_name:",
          "usage": "my_function:\n    PUSH x3\n    ADD x6, x7\n    POP x3\n    RET"
        }
      ],
      "features": {
        "forward_references": true,
        "label_arithmetic": true,
        "bitfield_extraction": true,
        "scope_resolution": true,
        "section_awareness": true
      },
      "bitfield_syntax": {
        "description": "Extract bits from label address",
        "pattern": "label[high:low]",
        "examples": [
          "label[15:9]  # Upper 7 bits",
          "label[8:0]   # Lower 9 bits",
          "label[7:0]   # Lower 8 bits"
        ]
      },
      "arithmetic_operations": {
        "supported": ["+", "-", "*", "/", "&", "|", "^", "<<", ">>"],
        "examples": [
          "end_label - start_label",
          "(buffer + 4)",
          "~0x0F",
          "(value << 2) | 0x03"
        ]
      }
    },
    "constants": {
      "RESET_VECTOR": 0,
      "INT_VECTORS": 0,
      "CODE_START": 32,
      "MMIO_BASE": 61440,
      "MMIO_SIZE": 4096,
      "STACK_TOP": 61438,
      "MEM_SIZE": 65536
    },
    "ecall_services": {
      "0x000": {
        "name": "print_char",
        "description": "Print character from a0 register",
        "parameters": {
          "a0": "Character to print"
        },
        "return": "None"
      },
      "0x001": {
        "name": "read_string",
        "description": "Read string into buffer at a0, up to a1 bytes. Output: a0=string length",
        "parameters": {
          "a0": "Address of the string buffer (input/output)",
          "a1": "Maximum length of string to read (input)"
        },
        "return": "a0: String length read"
      },
      "0x002": {
        "name": "read_integer",
        "description": "Read an integer from input. Output: a0=the read integer",
        "parameters": {},
        "return": "a0: The read integer"
      },
      "0x003": {
        "name": "print_string",
        "description": "Print string starting at address in a0 register",
        "parameters": {
          "a0": "Address of null-terminated string"
        },
        "return": "None"
      },
      "0x004": {
        "name": "play_tone",
        "description": "Play tone with frequency and duration",
        "parameters": {
          "a0": "Frequency (Hz)",
          "a1": "Duration (ms)"
        },
        "return": "None"
      },
      "0x005": {
        "name": "set_audio_volume",
        "description": "Set audio volume (0-255)",
        "parameters": {
          "a0": "Volume (0-255)"
        },
        "return": "None"
      },
      "0x006": {
        "name": "stop_audio_playback",
        "description": "Stop audio playback",
        "parameters": {},
        "return": "None"
      },
      "0x007": {
        "name": "read_keyboard",
        "description": "Read the keyboard: a0=key code, a1=1 if key pressed, 0 if not",
        "parameters": {},
        "return": "a0: Key code, a1: 1 if key pressed, 0 if not"
      },
      "0x008": {
        "name": "registers_dump",
        "description": "Prints the values of all registers",
        "parameters": {},
        "return": "None"
      },
      "0x009": {
        "name": "memory_dump",
        "description": "Prints the content of memory from address in a0 for number of bytes in a1",
        "parameters": {
          "a0": "Start address",
          "a1": "Number of bytes"
        },
        "return": "None"
      },
      "0x00A": {
        "name": "exit",
        "description": "Exit program with code in a0 register",
        "parameters": {
          "a0": "Exit code"
        },
        "return": "None"
      }
    },
    "control_flow_instructions": ["J", "JAL", "JALR", "JR", "BEQ", "BNE", "BLT", "BGE", "BZ", "BNZ", "CALL", "ECALL", "RET"],
    "jump_instructions": ["J", "JAL", "JALR", "JR", "CALL", "RET"],
    "data_formatting": {
      "force_word": true,
      "ascii_detection": false
    },
    "label_generation": {
      "auto_labels": true,
      "reconstruct_labels": true,
      "use_symbolic_names": true
    },
    "pseudo_instruction_reconstruction": {
      "enabled": false,
      "show_underlying_instructions": true
    },
    "register_formatting": {
      "prefer_canonical": true,
      "always_use_xn": true,
      "aliases": false
    },
    "immediate_formatting": {
      "always_show_signed": true,
      "use_decimal_for_small": true,
      "hex_threshold": 255
    },
    "data_formatting": {
      "force_word": true,
      "ascii_detection": false,
      "always_use_word": true
    },
    "disassembly_preferences": {
      "reconstruct_original": true,
      "preserve_labels": true,
      "use_original_syntax": true
    }
  } <|MERGE_RESOLUTION|>--- conflicted
+++ resolved
@@ -146,7 +146,7 @@
         "description": "Add registers (two-operand)",
         "syntax": "ADD rd, rs2",
         "semantics": "rd = rd + rs2",
-        "implementation": "# Add instruction implementation\nrd_val = read_register(operands['rd'])\nrs2_val = read_register(operands['rs2'])\nresult = (rd_val + rs2_val) \nwrite_register(operands['rd'], result)\n# Set flags\nset_flag('Z', result == 0)\nset_flag('N', (result & 0x8000) != 0)\nset_flag('C', (rd_val + rs2_val) > 0xFFFF)\nset_flag('V', ((rd_val & 0x8000) == (rs2_val & 0x8000)) and ((result & 0x8000) != (rd_val & 0x8000)))",
+        "implementation": "# Add instruction implementation\nrd_val = read_register(operands['rd'])\nrs2_val = read_register(operands['rs2'])\nresult = (rd_val + rs2_val) & 0xFFFF\nwrite_register(operands['rd'], result)\n# Set flags\nset_flag('Z', result == 0)\nset_flag('N', (result & 0x8000) != 0)\nset_flag('C', (rd_val + rs2_val) > 0xFFFF)\nset_flag('V', ((rd_val & 0x8000) == (rs2_val & 0x8000)) and ((result & 0x8000) != (rd_val & 0x8000)))",
         "encoding": {
           "fields": [
             {"name": "funct4", "bits": "15:12", "value": "0000"},
@@ -163,7 +163,7 @@
         "description": "Subtract registers (two-operand)",
         "syntax": "SUB rd, rs2",
         "semantics": "rd = rd - rs2",
-        "implementation": "# Subtract instruction implementation\nrd_val = read_register(operands['rd'])\nrs2_val = read_register(operands['rs2'])\nresult = (rd_val - rs2_val) \nwrite_register(operands['rd'], result)\n# Set flags\nset_flag('Z', result == 0)\nset_flag('N', (result & 0x8000) != 0)\nset_flag('C', rd_val >= rs2_val)\nset_flag('V', ((rd_val & 0x8000) != (rs2_val & 0x8000)) and ((result & 0x8000) == (rs2_val & 0x8000)))",
+        "implementation": "# Subtract instruction implementation\nrd_val = read_register(operands['rd'])\nrs2_val = read_register(operands['rs2'])\nresult = (rd_val - rs2_val) & 0xFFFF\nwrite_register(operands['rd'], result)\n# Set flags\nset_flag('Z', result == 0)\nset_flag('N', (result & 0x8000) != 0)\nset_flag('C', rd_val >= rs2_val)\nset_flag('V', ((rd_val & 0x8000) != (rs2_val & 0x8000)) and ((result & 0x8000) == (rs2_val & 0x8000)))",
         "encoding": {
           "fields": [
             {"name": "funct4", "bits": "15:12", "value": "0001"},
@@ -196,7 +196,7 @@
         "format": "R-type",
         "description": "Set if less than (unsigned)",
         "syntax": "SLTU rd, rs2",
-        "semantics": "rd = (unsigned(rd) < unsigned(rs2)) ? 1 : 0",
+        "semantics": "rd = (unsigned rd < unsigned rs2) ? 1 : 0",
         "implementation": "# Set if less than (unsigned) implementation\nrd_val = read_register(operands['rd'])\nrs2_val = read_register(operands['rs2'])\nresult = 1 if rd_val < rs2_val else 0\nwrite_register(operands['rd'], result)",
         "encoding": {
           "fields": [
@@ -214,7 +214,7 @@
         "description": "Shift left logical",
         "syntax": "SLL rd, rs2",
         "semantics": "rd = rd << (rs2 & 0xF)",
-        "implementation": "# Shift left logical implementation\nrd_val = read_register(operands['rd'])\nrs2_val = read_register(operands['rs2'])\nshift_amount = rs2_val & 0xF\nresult = (rd_val << shift_amount) \nwrite_register(operands['rd'], result)\n# Set flags\nset_flag('Z', result == 0)\nset_flag('N', (result & 0x8000) != 0)",
+        "implementation": "# Shift left logical implementation\nrd_val = read_register(operands['rd'])\nrs2_val = read_register(operands['rs2'])\nshift_amount = rs2_val & 0xF\nresult = (rd_val << shift_amount) & 0xFFFF\nwrite_register(operands['rd'], result)\n# Set flags\nset_flag('Z', result == 0)\nset_flag('N', (result & 0x8000) != 0)",
         "encoding": {
           "fields": [
             {"name": "funct4", "bits": "15:12", "value": "0100"},
@@ -231,7 +231,7 @@
         "description": "Shift right logical",
         "syntax": "SRL rd, rs2",
         "semantics": "rd = rd >> (rs2 & 0xF)",
-        "implementation": "# Shift right logical implementation\nrd_val = read_register(operands['rd'])\nrs2_val = read_register(operands['rs2'])\nshift_amount = rs2_val & 0xF\nresult = (rd_val >> shift_amount) \nwrite_register(operands['rd'], result)\n# Set flags\nset_flag('Z', result == 0)\nset_flag('N', (result & 0x8000) != 0)",
+        "implementation": "# Shift right logical implementation\nrd_val = read_register(operands['rd'])\nrs2_val = read_register(operands['rs2'])\nshift_amount = rs2_val & 0xF\nresult = (rd_val >> shift_amount) & 0xFFFF\nwrite_register(operands['rd'], result)\n# Set flags\nset_flag('Z', result == 0)\nset_flag('N', (result & 0x8000) != 0)",
         "encoding": {
           "fields": [
             {"name": "funct4", "bits": "15:12", "value": "0101"},
@@ -248,7 +248,7 @@
         "description": "Shift right arithmetic",
         "syntax": "SRA rd, rs2",
         "semantics": "rd = rd >> (rs2 & 0xF)",
-        "implementation": "# Shift right arithmetic implementation\nrd_val = read_register(operands['rd'])\nrs2_val = read_register(operands['rs2'])\nshift_amount = rs2_val & 0xF\n# Sign extend for arithmetic shift\nrd_signed = rd_val if (rd_val & 0x8000) == 0 else rd_val - 0x10000\nresult = (rd_signed >> shift_amount) \nwrite_register(operands['rd'], result)\n# Set flags\nset_flag('Z', result == 0)\nset_flag('N', (result & 0x8000) != 0)",
+        "implementation": "# Shift right arithmetic implementation\nrd_val = read_register(operands['rd'])\nrs2_val = read_register(operands['rs2'])\nshift_amount = rs2_val & 0xF\n# Sign extend for arithmetic shift\nrd_signed = rd_val if (rd_val & 0x8000) == 0 else rd_val - 0x10000\nresult = (rd_signed >> shift_amount) & 0xFFFF\nwrite_register(operands['rd'], result)\n# Set flags\nset_flag('Z', result == 0)\nset_flag('N', (result & 0x8000) != 0)",
         "encoding": {
           "fields": [
             {"name": "funct4", "bits": "15:12", "value": "0110"},
@@ -265,7 +265,7 @@
         "description": "Bitwise OR",
         "syntax": "OR rd, rs2",
         "semantics": "rd = rd | rs2",
-        "implementation": "# Bitwise OR implementation\nrd_val = read_register(operands['rd'])\nrs2_val = read_register(operands['rs2'])\nresult = (rd_val | rs2_val) \nwrite_register(operands['rd'], result)\n# Set flags\nset_flag('Z', result == 0)\nset_flag('N', (result & 0x8000) != 0)",
+        "implementation": "# Bitwise OR implementation\nrd_val = read_register(operands['rd'])\nrs2_val = read_register(operands['rs2'])\nresult = (rd_val | rs2_val) & 0xFFFF\nwrite_register(operands['rd'], result)\n# Set flags\nset_flag('Z', result == 0)\nset_flag('N', (result & 0x8000) != 0)",
         "encoding": {
           "fields": [
             {"name": "funct4", "bits": "15:12", "value": "0111"},
@@ -282,7 +282,7 @@
         "description": "Bitwise AND",
         "syntax": "AND rd, rs2",
         "semantics": "rd = rd & rs2",
-        "implementation": "# Bitwise AND implementation\nrd_val = read_register(operands['rd'])\nrs2_val = read_register(operands['rs2'])\nresult = (rd_val & rs2_val) \nwrite_register(operands['rd'], result)\n# Set flags\nset_flag('Z', result == 0)\nset_flag('N', (result & 0x8000) != 0)",
+        "implementation": "# Bitwise AND implementation\nrd_val = read_register(operands['rd'])\nrs2_val = read_register(operands['rs2'])\nresult = (rd_val & rs2_val) & 0xFFFF\nwrite_register(operands['rd'], result)\n# Set flags\nset_flag('Z', result == 0)\nset_flag('N', (result & 0x8000) != 0)",
         "encoding": {
           "fields": [
             {"name": "funct4", "bits": "15:12", "value": "1000"},
@@ -299,7 +299,7 @@
         "description": "Bitwise XOR",
         "syntax": "XOR rd, rs2",
         "semantics": "rd = rd ^ rs2",
-        "implementation": "# Bitwise XOR implementation\nrd_val = read_register(operands['rd'])\nrs2_val = read_register(operands['rs2'])\nresult = (rd_val ^ rs2_val) \nwrite_register(operands['rd'], result)\n# Set flags\nset_flag('Z', result == 0)\nset_flag('N', (result & 0x8000) != 0)",
+        "implementation": "# Bitwise XOR implementation\nrd_val = read_register(operands['rd'])\nrs2_val = read_register(operands['rs2'])\nresult = (rd_val ^ rs2_val) & 0xFFFF\nwrite_register(operands['rd'], result)\n# Set flags\nset_flag('Z', result == 0)\nset_flag('N', (result & 0x8000) != 0)",
         "encoding": {
           "fields": [
             {"name": "funct4", "bits": "15:12", "value": "1001"},
@@ -333,7 +333,7 @@
         "description": "Jump register",
         "syntax": "JR rd",
         "semantics": "PC = rd",
-        "implementation": "# Jump register implementation\nrd_val = read_register(operands['rd'])\n# Set PC to register value\ncontext.pc = rd_val ",
+        "implementation": "# Jump register implementation\nrd_val = read_register(operands['rd'])\n# Set PC to register value\ncontext.pc = rd_val & 0xFFFF",
         "encoding": {
           "fields": [
             {"name": "funct4", "bits": "15:12", "value": "1011"},
@@ -350,7 +350,7 @@
         "description": "Jump and link register",
         "syntax": "JALR rd, rs2",
         "semantics": "rd = PC + 2; PC = rs2",
-        "implementation": "# Jump and link register implementation\nrs2_val = read_register(operands['rs2'])\n# Save return address\nreturn_addr = context.pc + 2\nwrite_register(operands['rd'], return_addr)\n# Set PC to register value\ncontext.pc = rs2_val ",
+        "implementation": "# Jump and link register implementation\nrs2_val = read_register(operands['rs2'])\n# Save return address\nreturn_addr = context.pc + 2\nwrite_register(operands['rd'], return_addr)\n# Set PC to register value\ncontext.pc = rs2_val & 0xFFFF",
         "encoding": {
           "fields": [
             {"name": "funct4", "bits": "15:12", "value": "1100"},
@@ -398,8 +398,8 @@
         "format": "I-type",
         "description": "Set if less than immediate (unsigned)",
         "syntax": "SLTUI rd, imm",
-        "semantics": "rd = (unsigned(rd) < unsigned(sign_extend(imm))) ? 1 : 0",
-        "implementation": "# Set if less than immediate (unsigned) implementation\nrd_val = read_register(operands['rd'])\nimm_val = operands['imm']\n# Sign extend 7-bit immediate\nif imm_val & 0x40:\n    imm_val = imm_val | 0xFF80\n# Treat as unsigned comparison\nresult = 1 if rd_val < (imm_val ) else 0\nwrite_register(operands['rd'], result)",
+        "semantics": "rd = (unsigned rd < unsigned sign_extend(imm)) ? 1 : 0",
+        "implementation": "# Set if less than immediate (unsigned) implementation\nrd_val = read_register(operands['rd'])\nimm_val = operands['imm']\n# Sign extend 7-bit immediate\nif imm_val & 0x40:\n    imm_val = imm_val | 0xFF80\n# Treat as unsigned comparison\nresult = 1 if rd_val < (imm_val & 0xFFFF) else 0\nwrite_register(operands['rd'], result)",
         "encoding": {
           "fields": [
             {"name": "imm", "bits": "15:9", "type": "immediate", "signed": true},
@@ -414,8 +414,8 @@
         "format": "I-type",
         "description": "Shift left logical immediate",
         "syntax": "SLLI rd, imm",
-        "semantics": "rd = rd << (imm & 0xF)",
-        "implementation": "# Shift left logical immediate implementation\nrd_val = read_register(operands['rd'])\nimm_val = operands['imm']\nshift_amount = imm_val & 0xF\nresult = (rd_val << shift_amount) \nwrite_register(operands['rd'], result)\n# Set flags\nset_flag('Z', result == 0)\nset_flag('N', (result & 0x8000) != 0)",
+        "semantics": "rd = rd << imm[3:0]",
+        "implementation": "# Shift left logical immediate implementation\nrd_val = read_register(operands['rd'])\nimm_val = operands['imm']\nshift_amount = imm_val & 0xF\nresult = (rd_val << shift_amount) & 0xFFFF\nwrite_register(operands['rd'], result)\n# Set flags\nset_flag('Z', result == 0)\nset_flag('N', (result & 0x8000) != 0)",
         "encoding": {
           "fields": [
             {"name": "imm", "bits": "15:9", "type": "immediate", "signed": false, "shift_type": "001"},
@@ -430,8 +430,8 @@
         "format": "I-type",
         "description": "Shift right logical immediate",
         "syntax": "SRLI rd, imm",
-        "semantics": "rd = rd >> (imm & 0xF)",
-        "implementation": "# Shift right logical immediate implementation\nrd_val = read_register(operands['rd'])\nimm_val = operands['imm']\nshift_amount = imm_val & 0xF\nresult = (rd_val >> shift_amount) \nwrite_register(operands['rd'], result)\n# Set flags\nset_flag('Z', result == 0)\nset_flag('N', (result & 0x8000) != 0)",
+        "semantics": "rd = rd >> imm[3:0]",
+        "implementation": "# Shift right logical immediate implementation\nrd_val = read_register(operands['rd'])\nimm_val = operands['imm']\nshift_amount = imm_val & 0xF\nresult = (rd_val >> shift_amount) & 0xFFFF\nwrite_register(operands['rd'], result)\n# Set flags\nset_flag('Z', result == 0)\nset_flag('N', (result & 0x8000) != 0)",
         "encoding": {
           "fields": [
             {"name": "imm", "bits": "15:9", "type": "immediate", "signed": false, "shift_type": "010"},
@@ -446,8 +446,8 @@
         "format": "I-type",
         "description": "Shift right arithmetic immediate",
         "syntax": "SRAI rd, imm",
-        "semantics": "rd = rd >> (imm & 0xF)",
-        "implementation": "# Shift right arithmetic immediate implementation\nrd_val = read_register(operands['rd'])\nimm_val = operands['imm']\nshift_amount = imm_val & 0xF\n# Sign extend for arithmetic shift\nrd_signed = rd_val if (rd_val & 0x8000) == 0 else rd_val - 0x10000\nresult = (rd_signed >> shift_amount) \nwrite_register(operands['rd'], result)\n# Set flags\nset_flag('Z', result == 0)\nset_flag('N', (result & 0x8000) != 0)",
+        "semantics": "rd = rd >> imm[3:0]",
+        "implementation": "# Shift right arithmetic immediate implementation\nrd_val = read_register(operands['rd'])\nimm_val = operands['imm']\nshift_amount = imm_val & 0xF\n# Sign extend for arithmetic shift\nrd_signed = rd_val if (rd_val & 0x8000) == 0 else rd_val - 0x10000\nresult = (rd_signed >> shift_amount) & 0xFFFF\nwrite_register(operands['rd'], result)\n# Set flags\nset_flag('Z', result == 0)\nset_flag('N', (result & 0x8000) != 0)",
         "encoding": {
           "fields": [
             {"name": "imm", "bits": "15:9", "type": "immediate", "signed": false, "shift_type": "100"},
@@ -463,7 +463,7 @@
         "description": "OR immediate",
         "syntax": "ORI rd, imm",
         "semantics": "rd = rd | sign_extend(imm)",
-        "implementation": "# OR immediate implementation\nrd_val = read_register(operands['rd'])\nimm_val = operands['imm']\n# Sign extend 7-bit immediate\nif imm_val & 0x40:\n    imm_val = imm_val | 0xFF80\nresult = (rd_val | (imm_val )) \nwrite_register(operands['rd'], result)\n# Set flags\nset_flag('Z', result == 0)\nset_flag('N', (result & 0x8000) != 0)",
+        "implementation": "# OR immediate implementation\nrd_val = read_register(operands['rd'])\nimm_val = operands['imm']\n# Sign extend 7-bit immediate\nif imm_val & 0x40:\n    imm_val = imm_val | 0xFF80\nresult = (rd_val | (imm_val & 0xFFFF)) & 0xFFFF\nwrite_register(operands['rd'], result)\n# Set flags\nset_flag('Z', result == 0)\nset_flag('N', (result & 0x8000) != 0)",
         "encoding": {
           "fields": [
             {"name": "imm", "bits": "15:9", "type": "immediate", "signed": true},
@@ -479,7 +479,7 @@
         "description": "AND immediate",
         "syntax": "ANDI rd, imm",
         "semantics": "rd = rd & sign_extend(imm)",
-        "implementation": "# AND immediate implementation\nrd_val = read_register(operands['rd'])\nimm_val = operands['imm']\n# Sign extend 7-bit immediate\nif imm_val & 0x40:\n    imm_val = imm_val | 0xFF80\nresult = (rd_val & (imm_val )) \nwrite_register(operands['rd'], result)\n# Set flags\nset_flag('Z', result == 0)\nset_flag('N', (result & 0x8000) != 0)",
+        "implementation": "# AND immediate implementation\nrd_val = read_register(operands['rd'])\nimm_val = operands['imm']\n# Sign extend 7-bit immediate\nif imm_val & 0x40:\n    imm_val = imm_val | 0xFF80\nresult = (rd_val & (imm_val & 0xFFFF)) & 0xFFFF\nwrite_register(operands['rd'], result)\n# Set flags\nset_flag('Z', result == 0)\nset_flag('N', (result & 0x8000) != 0)",
         "encoding": {
           "fields": [
             {"name": "imm", "bits": "15:9", "type": "immediate", "signed": true},
@@ -495,7 +495,7 @@
         "description": "XOR immediate",
         "syntax": "XORI rd, imm",
         "semantics": "rd = rd ^ sign_extend(imm)",
-        "implementation": "# XOR immediate implementation\nrd_val = read_register(operands['rd'])\nimm_val = operands['imm']\n# Sign extend 7-bit immediate\nif imm_val & 0x40:\n    imm_val = imm_val | 0xFF80\nresult = (rd_val ^ (imm_val )) \nwrite_register(operands['rd'], result)\n# Set flags\nset_flag('Z', result == 0)\nset_flag('N', (result & 0x8000) != 0)",
+        "implementation": "# XOR immediate implementation\nrd_val = read_register(operands['rd'])\nimm_val = operands['imm']\n# Sign extend 7-bit immediate\nif imm_val & 0x40:\n    imm_val = imm_val | 0xFF80\nresult = (rd_val ^ (imm_val & 0xFFFF)) & 0xFFFF\nwrite_register(operands['rd'], result)\n# Set flags\nset_flag('Z', result == 0)\nset_flag('N', (result & 0x8000) != 0)",
         "encoding": {
           "fields": [
             {"name": "imm", "bits": "15:9", "type": "immediate", "signed": true},
@@ -510,8 +510,8 @@
         "format": "I-type",
         "description": "Load immediate",
         "syntax": "LI rd, imm",
-        "semantics": "rd = sign_extend(imm) ",
-        "implementation": "# Load immediate implementation\nimm_val = operands['imm']\n# Sign extend 7-bit immediate\nif imm_val & 0x40:\n    imm_val = imm_val | 0xFF80\nresult = imm_val \nwrite_register(operands['rd'], result)\n# Set flags\nset_flag('Z', result == 0)\nset_flag('N', (result & 0x8000) != 0)",
+        "semantics": "rd = sign_extend(imm)",
+        "implementation": "# Load immediate implementation\nimm_val = operands['imm']\n# Sign extend 7-bit immediate\nif imm_val & 0x40:\n    imm_val = imm_val | 0xFF80\nresult = imm_val & 0xFFFF\nwrite_register(operands['rd'], result)\n# Set flags\nset_flag('Z', result == 0)\nset_flag('N', (result & 0x8000) != 0)",
         "encoding": {
           "fields": [
             {"name": "imm", "bits": "15:9", "type": "immediate", "signed": true},
@@ -526,13 +526,8 @@
         "format": "B-type",
         "description": "Branch if equal",
         "syntax": "BEQ rs1, rs2, offset",
-<<<<<<< HEAD
-        "semantics": "if rs1 == rs2: PC = offset",
-        "implementation": "# Branch if equal implementation\nrs1_val = read_register(operands['rs1'])\nrs2_val = read_register(operands['rs2'])\noffset = operands['imm']\n# Sign extend 4-bit offset\nif offset & 0x8:\n    offset = offset | 0xFFF0\nif rs1_val == rs2_val:\n    context.pc = (context.pc + offset) ",
-=======
         "semantics": "if rs1 == rs2: PC = PC + offset",
         "implementation": "# Branch if equal implementation\nrs1_val = read_register(operands['rs1'])\nrs2_val = read_register(operands['rs2'])\noffset = operands['imm']\n# Sign extend 5-bit offset\nif offset & 0x10:\n    offset = offset | 0xFFE0\nif rs1_val == rs2_val:\n    context.pc = (context.pc + offset) & 0xFFFF",
->>>>>>> adb69133
         "encoding": {
           "fields": [
             {"name": "imm", "bits": "15:12,0", "type": "immediate", "signed": true},
@@ -549,13 +544,8 @@
         "format": "B-type",
         "description": "Branch if not equal",
         "syntax": "BNE rs1, rs2, offset",
-<<<<<<< HEAD
-        "semantics": "if rs1 != rs2: PC = offset",
-        "implementation": "# Branch if not equal implementation\nrs1_val = read_register(operands['rs1'])\nrs2_val = read_register(operands['rs2'])\noffset = operands['imm']\n# Sign extend 4-bit offset\nif offset & 0x8:\n    offset = offset | 0xFFF0\nif rs1_val != rs2_val:\n    context.pc = (context.pc + offset) ",
-=======
         "semantics": "if rs1 != rs2: PC = PC + offset",
         "implementation": "# Branch if not equal implementation\nrs1_val = read_register(operands['rs1'])\nrs2_val = read_register(operands['rs2'])\noffset = operands['imm']\n# Sign extend 5-bit offset\nif offset & 0x10:\n    offset = offset | 0xFFE0\nif rs1_val != rs2_val:\n    context.pc = (context.pc + offset) & 0xFFFF",
->>>>>>> adb69133
         "encoding": {
           "fields": [
             {"name": "imm", "bits": "15:12,0", "type": "immediate", "signed": true},
@@ -572,13 +562,8 @@
         "format": "B-type",
         "description": "Branch if zero",
         "syntax": "BZ rs1, offset",
-<<<<<<< HEAD
-        "semantics": "if rs1 == 0: PC = offset",
-        "implementation": "# Branch if zero implementation\nrs1_val = read_register(operands['rs1'])\noffset = operands['imm']\n# Sign extend 4-bit offset\nif offset & 0x8:\n    offset = offset | 0xFFF0\nif rs1_val == 0:\n    context.pc = (context.pc + offset) ",
-=======
         "semantics": "if rs1 == 0: PC = PC + offset",
         "implementation": "# Branch if zero implementation\nrs1_val = read_register(operands['rs1'])\noffset = operands['imm']\n# Sign extend 5-bit offset\nif offset & 0x10:\n    offset = offset | 0xFFE0\nif rs1_val == 0:\n    context.pc = (context.pc + offset) & 0xFFFF",
->>>>>>> adb69133
         "encoding": {
           "fields": [
             {"name": "imm", "bits": "15:12,0", "type": "immediate", "signed": true},
@@ -595,13 +580,8 @@
         "format": "B-type",
         "description": "Branch if not zero",
         "syntax": "BNZ rs1, offset",
-<<<<<<< HEAD
-        "semantics": "if rs1 != 0: PC = offset",
-        "implementation": "# Branch if not zero implementation\nrs1_val = read_register(operands['rs1'])\noffset = operands['imm']\n# Sign extend 4-bit offset\nif offset & 0x8:\n    offset = offset | 0xFFF0\nif rs1_val != 0:\n    context.pc = (context.pc + offset) ",
-=======
         "semantics": "if rs1 != 0: PC = PC + offset",
         "implementation": "# Branch if not zero implementation\nrs1_val = read_register(operands['rs1'])\noffset = operands['imm']\n# Sign extend 5-bit offset\nif offset & 0x10:\n    offset = offset | 0xFFE0\nif rs1_val != 0:\n    context.pc = (context.pc + offset) & 0xFFFF",
->>>>>>> adb69133
         "encoding": {
           "fields": [
             {"name": "imm", "bits": "15:12,0", "type": "immediate", "signed": true},
@@ -618,13 +598,8 @@
         "format": "B-type",
         "description": "Branch if less than (signed)",
         "syntax": "BLT rs1, rs2, offset",
-<<<<<<< HEAD
-        "semantics": "if rs1 < rs2: PC = offset",
-        "implementation": "# Branch if less than (signed) implementation\nrs1_val = read_register(operands['rs1'])\nrs2_val = read_register(operands['rs2'])\noffset = operands['imm']\n# Sign extend 4-bit offset\nif offset & 0x8:\n    offset = offset | 0xFFF0\n# Sign extend to 32 bits for comparison\nrs1_signed = rs1_val if (rs1_val & 0x8000) == 0 else rs1_val - 0x10000\nrs2_signed = rs2_val if (rs2_val & 0x8000) == 0 else rs2_val - 0x10000\nif rs1_signed < rs2_signed:\n    context.pc = (context.pc + offset) ",
-=======
         "semantics": "if rs1 < rs2: PC = PC + offset",
         "implementation": "# Branch if less than (signed) implementation\nrs1_val = read_register(operands['rs1'])\nrs2_val = read_register(operands['rs2'])\noffset = operands['imm']\n# Sign extend 5-bit offset\nif offset & 0x10:\n    offset = offset | 0xFFE0\n# Sign extend to 32 bits for comparison\nrs1_signed = rs1_val if (rs1_val & 0x8000) == 0 else rs1_val - 0x10000\nrs2_signed = rs2_val if (rs2_val & 0x8000) == 0 else rs2_val - 0x10000\nif rs1_signed < rs2_signed:\n    context.pc = (context.pc + offset) & 0xFFFF",
->>>>>>> adb69133
         "encoding": {
           "fields": [
             {"name": "imm", "bits": "15:12,0", "type": "immediate", "signed": true},
@@ -641,13 +616,8 @@
         "format": "B-type",
         "description": "Branch if greater or equal (signed)",
         "syntax": "BGE rs1, rs2, offset",
-<<<<<<< HEAD
-        "semantics": "if rs1 >= rs2: PC = offset",
-        "implementation": "# Branch if greater or equal (signed) implementation\nrs1_val = read_register(operands['rs1'])\nrs2_val = read_register(operands['rs2'])\noffset = operands['imm']\n# Sign extend 4-bit offset\nif offset & 0x8:\n    offset = offset | 0xFFF0\n# Sign extend to 32 bits for comparison\nrs1_signed = rs1_val if (rs1_val & 0x8000) == 0 else rs1_val - 0x10000\nrs2_signed = rs2_val if (rs2_val & 0x8000) == 0 else rs2_val - 0x10000\nif rs1_signed >= rs2_signed:\n    context.pc = (context.pc + offset) ",
-=======
         "semantics": "if rs1 >= rs2: PC = PC + offset",
         "implementation": "# Branch if greater or equal (signed) implementation\nrs1_val = read_register(operands['rs1'])\nrs2_val = read_register(operands['rs2'])\noffset = operands['imm']\n# Sign extend 5-bit offset\nif offset & 0x10:\n    offset = offset | 0xFFE0\n# Sign extend to 32 bits for comparison\nrs1_signed = rs1_val if (rs1_val & 0x8000) == 0 else rs1_val - 0x10000\nrs2_signed = rs2_val if (rs2_val & 0x8000) == 0 else rs2_val - 0x10000\nif rs1_signed >= rs2_signed:\n    context.pc = (context.pc + offset) & 0xFFFF",
->>>>>>> adb69133
         "encoding": {
           "fields": [
             {"name": "imm", "bits": "15:12,0", "type": "immediate", "signed": true},
@@ -664,13 +634,8 @@
         "format": "B-type",
         "description": "Branch if less than (unsigned)",
         "syntax": "BLTU rs1, rs2, offset",
-<<<<<<< HEAD
-        "semantics": "if unsigned(rs1) < unsigned(rs2) : PC = offset",
-        "implementation": "# Branch if less than (unsigned) implementation\nrs1_val = read_register(operands['rs1'])\nrs2_val = read_register(operands['rs2'])\noffset = operands['imm']\n# Sign extend 4-bit offset\nif offset & 0x8:\n    offset = offset | 0xFFF0\nif rs1_val < rs2_val:\n    context.pc = (context.pc + offset) ",
-=======
         "semantics": "if unsigned rs1 < unsigned rs2: PC = PC + offset",
         "implementation": "# Branch if less than (unsigned) implementation\nrs1_val = read_register(operands['rs1'])\nrs2_val = read_register(operands['rs2'])\noffset = operands['imm']\n# Sign extend 5-bit offset\nif offset & 0x10:\n    offset = offset | 0xFFE0\nif rs1_val < rs2_val:\n    context.pc = (context.pc + offset) & 0xFFFF",
->>>>>>> adb69133
         "encoding": {
           "fields": [
             {"name": "imm", "bits": "15:12,0", "type": "immediate", "signed": true},
@@ -687,13 +652,8 @@
         "format": "B-type",
         "description": "Branch if greater or equal (unsigned)",
         "syntax": "BGEU rs1, rs2, offset",
-<<<<<<< HEAD
-        "semantics": "if unsigned(rs1) >= unsigned(rs2): PC = offset",
-        "implementation": "# Branch if greater or equal (unsigned) implementation\nrs1_val = read_register(operands['rs1'])\nrs2_val = read_register(operands['rs2'])\noffset = operands['imm']\n# Sign extend 4-bit offset\nif offset & 0x8:\n    offset = offset | 0xFFF0\nif rs1_val >= rs2_val:\n    context.pc = (context.pc + offset) ",
-=======
         "semantics": "if unsigned rs1 >= rs2: PC = PC + offset",
         "implementation": "# Branch if greater or equal (unsigned) implementation\nrs1_val = read_register(operands['rs1'])\nrs2_val = read_register(operands['rs2'])\noffset = operands['imm']\n# Sign extend 5-bit offset\nif offset & 0x10:\n    offset = offset | 0xFFE0\nif rs1_val >= rs2_val:\n    context.pc = (context.pc + offset) & 0xFFFF",
->>>>>>> adb69133
         "encoding": {
           "fields": [
             {"name": "imm", "bits": "15:12,0", "type": "immediate", "signed": true},
@@ -710,8 +670,8 @@
         "format": "S-type",
         "description": "Store byte",
         "syntax": "SB rs2, offset(rs1)",
-        "semantics": "memory[rs1 + sign_extend(offset)] = rs2",
-        "implementation": "# Store byte implementation\nrs1_val = read_register(operands['rs1'])\nrs2_val = read_register(operands['rs2'])\noffset = operands['imm']\n# Sign extend 4-bit offset\nif offset & 0x8:\n    offset = offset | 0xFFF0\naddr = (rs1_val + offset) \n# Store low byte\nif addr < len(memory):\n    memory[addr] = rs2_val & 0xFF",
+        "semantics": "mem[rs1 + sign_extend(offset)] = rs2[7:0]",
+        "implementation": "# Store byte implementation\nrs1_val = read_register(operands['rs1'])\nrs2_val = read_register(operands['rs2'])\noffset = operands['imm']\n# Sign extend 4-bit offset\nif offset & 0x8:\n    offset = offset | 0xFFF0\naddr = (rs1_val + offset) & 0xFFFF\n# Store low byte\nif addr < len(memory):\n    memory[addr] = rs2_val & 0xFF",
         "encoding": {
           "fields": [
             {"name": "imm", "bits": "15:12", "type": "immediate", "signed": true},
@@ -727,8 +687,8 @@
         "format": "S-type",
         "description": "Store word",
         "syntax": "SW rs2, offset(rs1)",
-        "semantics": "memory[rs1 + sign_extend(offset)] = rs2",
-        "implementation": "# Store word implementation\nrs1_val = read_register(operands['rs1'])\nrs2_val = read_register(operands['rs2'])\noffset = operands['imm']\n# Sign extend 4-bit offset\nif offset & 0x8:\n    offset = offset | 0xFFF0\naddr = (rs1_val + offset) \n# Store 16-bit word (little endian)\nif addr + 1 < len(memory):\n    memory[addr] = rs2_val & 0xFF\n    memory[addr + 1] = (rs2_val >> 8) & 0xFF",
+        "semantics": "mem[rs1 + sign_extend(offset)] = rs2",
+        "implementation": "# Store word implementation\nrs1_val = read_register(operands['rs1'])\nrs2_val = read_register(operands['rs2'])\noffset = operands['imm']\n# Sign extend 4-bit offset\nif offset & 0x8:\n    offset = offset | 0xFFF0\naddr = (rs1_val + offset) & 0xFFFF\n# Store 16-bit word (little endian)\nif addr + 1 < len(memory):\n    memory[addr] = rs2_val & 0xFF\n    memory[addr + 1] = (rs2_val >> 8) & 0xFF",
         "encoding": {
           "fields": [
             {"name": "imm", "bits": "15:12", "type": "immediate", "signed": true},
@@ -744,8 +704,8 @@
         "format": "L-type",
         "description": "Load byte",
         "syntax": "LB rd, offset(rs2)",
-        "semantics": "rd = sign_extend(memory[rs2 + sign_extend(offset)])",
-        "implementation": "# Load byte implementation\nrs2_val = read_register(operands['rs2'])\noffset = operands['imm']\n# Sign extend 4-bit offset\nif offset & 0x8:\n    offset = offset | 0xFFF0\naddr = (rs2_val + offset) \n# Load byte and sign extend\nif addr < len(memory):\n    byte_val = memory[addr]\n    # Sign extend 8-bit to 16-bit\n    if byte_val & 0x80:\n        result = byte_val | 0xFF00\n    else:\n        result = byte_val\n    write_register(operands['rd'], result)",
+        "semantics": "rd = sign_extend(mem[rs2 + sign_extend(offset)][7:0])",
+        "implementation": "# Load byte implementation\nrs2_val = read_register(operands['rs2'])\noffset = operands['imm']\n# Sign extend 4-bit offset\nif offset & 0x8:\n    offset = offset | 0xFFF0\naddr = (rs2_val + offset) & 0xFFFF\n# Load byte and sign extend\nif addr < len(memory):\n    byte_val = memory[addr]\n    # Sign extend 8-bit to 16-bit\n    if byte_val & 0x80:\n        result = byte_val | 0xFF00\n    else:\n        result = byte_val\n    write_register(operands['rd'], result)",
         "encoding": {
           "fields": [
             {"name": "imm", "bits": "15:12", "type": "immediate", "signed": true},
@@ -761,8 +721,8 @@
         "format": "L-type",
         "description": "Load word",
         "syntax": "LW rd, offset(rs2)",
-        "semantics": "rd = memory[rs2 + sign_extend(offset)]",
-        "implementation": "# Load word implementation\nrs2_val = read_register(operands['rs2'])\noffset = operands['imm']\n# Sign extend 4-bit offset\nif offset & 0x8:\n    offset = offset | 0xFFF0\naddr = (rs2_val + offset) \n# Load 16-bit word (little endian)\nif addr + 1 < len(memory):\n    result = memory[addr] | (memory[addr + 1] << 8)\n    write_register(operands['rd'], result)",
+        "semantics": "rd = mem[rs2 + sign_extend(offset)]",
+        "implementation": "# Load word implementation\nrs2_val = read_register(operands['rs2'])\noffset = operands['imm']\n# Sign extend 4-bit offset\nif offset & 0x8:\n    offset = offset | 0xFFF0\naddr = (rs2_val + offset) & 0xFFFF\n# Load 16-bit word (little endian)\nif addr + 1 < len(memory):\n    result = memory[addr] | (memory[addr + 1] << 8)\n    write_register(operands['rd'], result)",
         "encoding": {
           "fields": [
             {"name": "imm", "bits": "15:12", "type": "immediate", "signed": true},
@@ -778,8 +738,8 @@
         "format": "L-type",
         "description": "Load byte unsigned",
         "syntax": "LBU rd, offset(rs2)",
-        "semantics": "rd = unsigned(memory[rs2 + sign_extend(offset)])",
-        "implementation": "# Load byte unsigned implementation\nrs2_val = read_register(operands['rs2'])\noffset = operands['imm']\n# Sign extend 4-bit offset\nif offset & 0x8:\n    offset = offset | 0xFFF0\naddr = (rs2_val + offset) \n# Load byte and zero extend\nif addr < len(memory):\n    result = memory[addr] & 0xFF\n    write_register(operands['rd'], result)",
+        "semantics": "rd = zero_extend(mem[rs2 + sign_extend(offset)][7:0])",
+        "implementation": "# Load byte unsigned implementation\nrs2_val = read_register(operands['rs2'])\noffset = operands['imm']\n# Sign extend 4-bit offset\nif offset & 0x8:\n    offset = offset | 0xFFF0\naddr = (rs2_val + offset) & 0xFFFF\n# Load byte and zero extend\nif addr < len(memory):\n    result = memory[addr] & 0xFF\n    write_register(operands['rd'], result)",
         "encoding": {
           "fields": [
             {"name": "imm", "bits": "15:12", "type": "immediate", "signed": true},
@@ -795,8 +755,8 @@
         "format": "J-type",
         "description": "Jump",
         "syntax": "J offset",
-        "semantics": "PC = offset",
-        "implementation": "# Jump implementation\nimm1 = operands['imm']\nimm2 = operands['imm2']\n# Combine 6-bit and 3-bit immediates\noffset = (imm1 << 3) | imm2\n# Sign extend 9-bit offset to 16-bit (bit 8 is sign bit)\nif offset & 0x100:\n    offset = offset | 0xFF00  # Sign extend upper 8 bits (bits 15:8)\ncontext.pc = (context.pc + offset) ",
+        "semantics": "PC = PC + offset",
+        "implementation": "# Jump implementation\nimm1 = operands['imm']\nimm2 = operands['imm2']\n# Combine 6-bit and 3-bit immediates\noffset = (imm1 << 3) | imm2\n# Sign extend 9-bit offset to 16-bit (bit 8 is sign bit)\nif offset & 0x100:\n    offset = offset | 0xFF00  # Sign extend upper 8 bits (bits 15:8)\ncontext.pc = (context.pc + offset) & 0xFFFF",
         "encoding": {
           "fields": [
             {"name": "link", "bits": "15:15", "value": "0"},
@@ -813,7 +773,7 @@
         "description": "Jump and link",
         "syntax": "JAL rd, offset",
         "semantics": "rd = PC + 2; PC = PC + offset",
-        "implementation": "# Jump and link implementation\nimm1 = operands['imm']\nimm2 = operands['imm2']\n# Combine 6-bit and 3-bit immediates\noffset = (imm1 << 3) | imm2\n# Sign extend 9-bit offset\nif offset & 0x100:\n    offset = offset | 0xFF00\n# Save return address\nreturn_addr = context.pc + 2\nwrite_register(operands['rd'], return_addr)\n# Jump\ncontext.pc = (context.pc + offset) ",
+        "implementation": "# Jump and link implementation\nimm1 = operands['imm']\nimm2 = operands['imm2']\n# Combine 6-bit and 3-bit immediates\noffset = (imm1 << 3) | imm2\n# Sign extend 9-bit offset\nif offset & 0x100:\n    offset = offset | 0xFF00\n# Save return address\nreturn_addr = context.pc + 2\nwrite_register(operands['rd'], return_addr)\n# Jump\ncontext.pc = (context.pc + offset) & 0xFFFF",
         "encoding": {
           "fields": [
             {"name": "link", "bits": "15:15", "value": "1"},
@@ -829,8 +789,8 @@
         "format": "U-type",
         "description": "Load upper immediate",
         "syntax": "LUI rd, imm",
-        "semantics": "rd = ((imm & 0xFFFF) << 7)",
-        "implementation": "# Load upper immediate implementation\nimm1 = operands['imm']\nimm2 = operands['imm2']\n# Combine 6-bit and 3-bit immediates\nimm = (imm1 << 3) | imm2\n# Shift left by 7 bits\nresult = (imm << 7) \nwrite_register(operands['rd'], result)",
+        "semantics": "rd = (imm << 7)",
+        "implementation": "# Load upper immediate implementation\nimm1 = operands['imm']\nimm2 = operands['imm2']\n# Combine 6-bit and 3-bit immediates\nimm = (imm1 << 3) | imm2\n# Shift left by 7 bits\nresult = (imm << 7) & 0xFFFF\nwrite_register(operands['rd'], result)",
         "encoding": {
           "fields": [
             {"name": "flag", "bits": "15:15", "value": "0"},
@@ -846,8 +806,8 @@
         "format": "U-type",
         "description": "Add upper immediate to PC",
         "syntax": "AUIPC rd, imm",
-        "semantics": "rd = PC + ((imm & 0xFFFF) << 7)",
-        "implementation": "# Add upper immediate to PC implementation\nimm1 = operands['imm']\nimm2 = operands['imm2']\n# Combine 6-bit and 3-bit immediates\nimm = (imm1 << 3) | imm2\n# Shift left by 7 bits and add to PC\nresult = (context.pc + (imm << 7)) \nwrite_register(operands['rd'], result)",
+        "semantics": "rd = PC + (imm << 7)",
+        "implementation": "# Add upper immediate to PC implementation\nimm1 = operands['imm']\nimm2 = operands['imm2']\n# Combine 6-bit and 3-bit immediates\nimm = (imm1 << 3) | imm2\n# Shift left by 7 bits and add to PC\nresult = (context.pc + (imm << 7)) & 0xFFFF\nwrite_register(operands['rd'], result)",
         "encoding": {
           "fields": [
             {"name": "flag", "bits": "15:15", "value": "1"},
