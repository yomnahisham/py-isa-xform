--- conflicted
+++ resolved
@@ -1163,16 +1163,6 @@
                 # For LA pseudo-instruction, reconstruct the full address
                 if pseudo_mnemonic == 'LA':
                     # LA expansion: AUIPC rd, label[15:7]; ADDI rd, label[6:0]
-<<<<<<< HEAD
-                    # The immediates are relative offsets from the current PC
-                    # We need to reconstruct the offset and add it to the LA instruction address
-                    upper_bits = fv1.get('imm', 0)  # From AUIPC
-                    lower_bits = fv2.get('imm', 0)  # From ADDI
-                    # Combine the offset: (upper_bits << 7) | lower_bits
-                    offset = (upper_bits << 7) | lower_bits
-                    # Add offset to the LA instruction address to get target address
-                    full_address = first.address + offset
-=======
                     # AUIPC: imm = (imm1 << 3) | imm2, then shift left by 7
                     # ADDI: add the lower 7 bits
                     auipc_imm = fv1.get('imm', 0)  # From AUIPC (bits 14:9)
@@ -1187,7 +1177,6 @@
                     total_offset = auipc_offset + addi_imm
                     # Add to LA instruction address to get target address
                     full_address = first.address + total_offset
->>>>>>> d0b2c3ce
                 else:
                     # For other pseudo-instructions, use the instruction's implementation
                     if first.instruction and hasattr(first.instruction, 'implementation'):
