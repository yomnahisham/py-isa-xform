--- conflicted
+++ resolved
@@ -791,41 +791,8 @@
             instruction=instruction
         )
         
-<<<<<<< HEAD
-        # Extract each field from the instruction
-        field_values = {}
-        for field in fields:
-            if field.get("name") == "opcode":
-                continue  # Skip opcode field
-            
-            # Skip fields that have a fixed value (like unused bits)
-            if "value" in field and "type" not in field:
-                continue
-            
-            bits = field.get("bits", "")
-            field_type = field.get("type", "")
-            
-            try:
-                high, low = parse_bit_range(bits)
-                bit_width = high - low + 1
-                value = extract_bits(instr_word, high, low)
-                
-                #print(f"[DEBUG] Field {field.get('name', '')}: bits={bits}, high={high}, low={low}, width={bit_width}, raw_value={value}")
-                
-                # Handle signed immediates
-                if field.get("signed", False) and (value & (1 << (bit_width - 1))):
-                    value = sign_extend(value, bit_width)
-                    #print(f"[DEBUG] Sign-extended value: {value}")
-                
-                field_name = field.get("name", "")
-                field_values[field_name] = value
-            except ValueError:
-                # Skip invalid bit ranges
-                continue
-=======
         # Use modular field extraction to get all field values including _raw
         field_values = self._extract_field_values(temp_instr)
->>>>>>> 4da31413
         
         # Format operands based on instruction syntax
         operands = self._format_operands(instruction, field_values, address, instr_word)
