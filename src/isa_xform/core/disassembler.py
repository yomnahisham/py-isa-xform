"""
Disassembler: Converts machine code back to assembly language
"""

import struct
from typing import List, Optional, Dict, Any, Tuple, Union
from dataclasses import dataclass
from .isa_loader import ISADefinition, Instruction
from .symbol_table import SymbolTable
from ..utils.error_handling import DisassemblerError, ErrorLocation
from ..utils.bit_utils import (
    extract_bits, set_bits, sign_extend, parse_bit_range, 
    create_mask, bytes_to_int, int_to_bytes
)


@dataclass
class DisassembledInstruction:
    """Represents a disassembled instruction"""
    address: int
    machine_code: bytes
    mnemonic: str
    operands: List[str]
    instruction: Optional[Instruction] = None
    comment: str = ""


@dataclass
class DisassemblyResult:
    """Complete disassembly result"""
    instructions: List[DisassembledInstruction]
    symbols: Dict[int, str]
    data_sections: Dict[int, bytes]
    entry_point: Optional[int] = None
    label_map: Optional[Dict[int, str]] = None  # Map addresses to label names


class Disassembler:
    """Converts machine code to assembly language"""
    
    def __init__(self, isa_definition: ISADefinition, symbol_table: Optional[SymbolTable] = None, 
        max_consecutive_nops: int = 8):
        self.isa_definition = isa_definition
        self.symbol_table = symbol_table or SymbolTable()
        self.instruction_size_bytes = isa_definition.instruction_size // 8
        self.max_consecutive_nops = max_consecutive_nops
        
        # Calculate address space mask from ISA definition
        address_space = getattr(isa_definition, 'address_space', {})
        if isinstance(address_space, dict) and 'size' in address_space:
            address_space_size = address_space['size']
        else:
            # Try to get from instruction_architecture
            instr_arch = getattr(isa_definition, 'instruction_architecture', {})
            if isinstance(instr_arch, dict) and 'address_bits' in instr_arch:
                address_space_size = instr_arch['address_bits']
            else:
                address_space_size = 16  # Default to 16-bit address space
        self.address_mask = (1 << address_space_size) - 1
        
        # Build lookup tables for fast disassembly
        self._build_lookup_tables()
        
        # Initialize label map for address-to-label resolution
        self.label_map = {}
    
    def _build_lookup_tables(self):
        """Build lookup tables for efficient instruction matching"""
        self.opcode_to_instruction = {}
        self.instruction_patterns = []
        
        # Build pseudo-instruction patterns for reconstruction
        self.pseudo_patterns = {}
        self.control_flow_instructions = set()
        self.branch_instructions = set()
        self.jump_instructions = set()
        self.relative_branch_instructions = set()
        
        try:
            for instruction in self.isa_definition.instructions:
                # Extract opcode pattern for quick lookup
                encoding = instruction.encoding
                if isinstance(encoding, dict) and "fields" in encoding:
                    # Modern encoding format with fields
                    opcode_info = self._extract_opcode_from_fields(encoding["fields"])
                    if opcode_info:
                        opcode_value, opcode_mask = opcode_info
                        self.instruction_patterns.append({
                            'instruction': instruction,
                            'opcode': opcode_value,
                            'mask': opcode_mask,
                            'fields': encoding["fields"]
                        })
                elif hasattr(instruction, 'opcode') and instruction.opcode:
                    # Simple opcode format
                    try:
                        opcode_value = int(instruction.opcode, 2) if instruction.opcode else 0
                        self.opcode_to_instruction[opcode_value] = instruction
                    except ValueError as e:
                        # Handle non-binary opcode formats - try other bases
                        try:
                            if instruction.opcode.startswith('0x'):
                                opcode_value = int(instruction.opcode, 16)
                            else:
                                opcode_value = int(instruction.opcode, 10)
                            self.opcode_to_instruction[opcode_value] = instruction
                        except ValueError:
                            # Skip invalid opcodes with warning
                            continue
                
                # Categorize control flow instructions
                mnemonic = instruction.mnemonic.upper()
                if self._is_jump_instruction(mnemonic):
                    self.jump_instructions.add(mnemonic)
                    self.control_flow_instructions.add(mnemonic)
                elif self._is_control_flow_instruction(mnemonic):
                    self.branch_instructions.add(mnemonic)
                    self.control_flow_instructions.add(mnemonic)
                    self.relative_branch_instructions.add(mnemonic)
            
            # Build pseudo-instruction patterns from ISA definition
            self._build_pseudo_patterns()
            
        except Exception as e:
            raise DisassemblerError(f"Error building lookup tables: {e}")
    
    def _extract_opcode_from_fields(self, fields: List[Dict[str, Any]]) -> Optional[Tuple[int, int]]:
        """Extract opcode pattern (value and mask) from field definitions"""
        pattern_value = 0
        pattern_mask = 0
        
        try:
            for field in fields:
                # Include ALL fixed-value fields (opcode, funct, unused, etc.) in the pattern
                if "value" in field:
                    bits = field.get("bits", "")
                    value = field.get("value", "")
                    
                    if not bits:
                        continue
                    
                    try:
                        high, low = parse_bit_range(bits)
                        bit_width = high - low + 1
                        
                        # Convert value to integer
                        if isinstance(value, str):
                            if value.startswith('0b'):
                                field_value = int(value, 2)
                            elif value.startswith('0x'):
                                field_value = int(value, 16)
                            else:
                                field_value = int(value, 2) if all(c in '01' for c in value) else int(value)
                        else:
                            field_value = int(value)
                        
                        # Validate field value fits in bit width
                        if field_value >= (1 << bit_width):
                            continue  # Skip invalid field values
                        
                        # Create mask and value for this field
                        field_mask = create_mask(bit_width) << low
                        pattern_mask |= field_mask
                        pattern_value |= (field_value << low)
                    except (ValueError, TypeError):
                        # Skip invalid bit ranges or values
                        continue
        except Exception:
            # Return None if parsing fails
            return None
        
        return (pattern_value, pattern_mask) if pattern_mask else None
    
    def _build_pseudo_patterns(self):
        """Build patterns for pseudo-instruction reconstruction from ISA definition"""
        if not hasattr(self.isa_definition, 'pseudo_instructions'):
            return
        
        for pseudo in self.isa_definition.pseudo_instructions:
            if not hasattr(pseudo, 'expansion') or not pseudo.expansion:
                continue
            
            # Skip multi-instruction pseudo-instructions - they're handled separately
            disassembly_config = getattr(pseudo, 'disassembly', {})
            if disassembly_config.get('reconstruction_type') == 'multi_instruction':
                continue
            
            # Parse the expansion to understand the pattern
            expansion_lines = pseudo.expansion.strip().split('\n')
            if not expansion_lines:
                continue
            
            # Get the first instruction from the expansion
            first_line = expansion_lines[0].strip()
            if not first_line:
                continue
            
            # Parse the first instruction to understand the pattern
            # Split by spaces, then clean up commas and semicolons
            parts = first_line.split()
            if len(parts) < 2:
                continue
            
            # Clean up parts by removing trailing commas and semicolons
            cleaned_parts = []
            for part in parts:
                cleaned_part = part.rstrip(',;')
                if cleaned_part:  # Only add non-empty parts
                    cleaned_parts.append(cleaned_part)
            
            first_mnemonic = cleaned_parts[0].upper()
            
            # Build pattern for this pseudo-instruction
            if first_mnemonic not in self.pseudo_patterns:
                self.pseudo_patterns[first_mnemonic] = []
            
            pattern = {
                'pseudo_mnemonic': pseudo.mnemonic,
                'expansion': pseudo.expansion,
                'syntax': getattr(pseudo, 'syntax', ''),
                'conditions': []
            }
            
            # Add conditions based on the expansion pattern
            # For example, NOP: ADD x0, x0
            if len(cleaned_parts) >= 3:
                rd = cleaned_parts[1]
                rs2 = cleaned_parts[2] if len(cleaned_parts) > 2 else None
                
                # Parse register numbers
                if rd.startswith('x'):
                    try:
                        rd_num = int(rd[1:])
                        pattern['conditions'].append(('rd', rd_num))
                    except ValueError:
                        pass
                
                if rs2 and rs2.startswith('x'):
                    try:
                        rs2_num = int(rs2[1:])
                        pattern['conditions'].append(('rs2', rs2_num))
                    except ValueError:
                        pass
                
                # Handle special cases like x0
                if rd == 'x0':
                    pattern['conditions'].append(('rd', 0))
                elif rs2 == 'x0':
                    pattern['conditions'].append(('rs2', 0))
            
            # Add conditions for immediate values
            # For example, INC: ADDI rd, 1
            if len(cleaned_parts) >= 3:
                # Check if the last part is a number (immediate)
                try:
                    imm_value = int(cleaned_parts[-1])
                    pattern['conditions'].append(('imm', imm_value))
                except ValueError:
                    # Not a number, skip
                    pass
            
            self.pseudo_patterns[first_mnemonic].append(pattern)
    
    def _build_label_map_from_symbols(self, instructions: List[DisassembledInstruction]) -> Dict[int, str]:
        """Build a map of addresses to label names from disassembled instructions"""
        label_map = {}
        
        # Check ISA label generation settings
        label_config = getattr(self.isa_definition, 'label_generation', {})
        auto_labels = label_config.get('auto_labels', True)
        
        # If auto-labels are disabled, return empty map
        if not auto_labels:
            return label_map
        
        # First pass: collect all addresses that are targets of branches/jumps
        branch_targets = set()
        for instr in instructions:
            if instr.instruction:
                mnemonic = instr.instruction.mnemonic.upper()
                if self._is_control_flow_instruction(mnemonic):
                    # Extract target address from operands
                    for operand in instr.operands:
                        if operand.startswith('0x'):
                            try:
                                addr = int(operand, 16)
                                branch_targets.add(addr)
                            except ValueError:
                                pass
                        elif operand.isdigit():
                            try:
                                addr = int(operand)
                                branch_targets.add(addr)
                            except ValueError:
                                pass
        
        # Second pass: assign labels to branch targets
        label_counter = 1
        for addr in sorted(branch_targets):
            if addr not in label_map:
                label_map[addr] = f"L{label_counter:04d}"
                label_counter += 1
        
        return label_map
    
    def _resolve_address_to_label(self, address: int) -> str:
        """Resolve an address to a label name"""
        if address in self.label_map:
            return self.label_map[address]
        return f"0x{address:X}"
    
    def _detect_ascii_strings(self, data_bytes: bytes, start_addr: int) -> List[Tuple[int, int, str]]:
        """Detect ASCII strings in data bytes based on ISA definition"""
        strings = []
        i = 0
        
        # Get word size and endianness from ISA definition
        word_size_bytes = self.isa_definition.word_size // 8
        endianness = 'little' if self.isa_definition.endianness.lower().startswith('little') else 'big'
        
        # Get printable character range from ISA definition, with fallback to standard ASCII
        ascii_config = getattr(self.isa_definition, 'ascii_config', {})
        printable_min = ascii_config.get('printable_min', 32)  # Space
        printable_max = ascii_config.get('printable_max', 126)  # Tilde
        min_string_length = ascii_config.get('min_string_length', 2)
        
        while i < len(data_bytes):
            # Look for printable character sequence based on ISA definition
            if i < len(data_bytes) and printable_min <= data_bytes[i] <= printable_max:
                # Found printable character, look for more
                string_start = i
                string_chars = []
                
                while i < len(data_bytes) and printable_min <= data_bytes[i] <= printable_max:
                    string_chars.append(chr(data_bytes[i]))
                    i += 1
                
                if len(string_chars) >= min_string_length:
                    strings.append((start_addr + string_start, len(string_chars), ''.join(string_chars)))
            else:
                i += 1
        
        return strings
    
    def disassemble(self, machine_code: bytes, start_address: int = 0, debug: bool = False, 
                   data_regions: Optional[List[Tuple[int, int]]] = None, reconstruct_pseudo: bool = True) -> DisassemblyResult:
        """Disassemble machine code to assembly
        
        Args:
            machine_code: The binary data to disassemble
            start_address: Starting address for disassembly (None for ISA default)
            debug: Enable debug output
            data_regions: List of (start_addr, end_addr) tuples specifying data regions
            reconstruct_pseudo: Whether to reconstruct pseudo-instructions
        """
        instructions = []
        data_sections = {}
        
        # Check for ISAX header
        if machine_code[:4] == b'ISAX':
            # Parse header: [magic][version][entry_point][code_start][code_size][data_start][data_size][symbol_size][code][data][symbols]
            version = int.from_bytes(machine_code[4:8], 'little')
            entry_point = int.from_bytes(machine_code[8:12], 'little')
            code_start = int.from_bytes(machine_code[12:16], 'little')
            code_size = int.from_bytes(machine_code[16:20], 'little')
            data_start = int.from_bytes(machine_code[20:24], 'little')
            data_size = int.from_bytes(machine_code[24:28], 'little')
            symbol_size = int.from_bytes(machine_code[28:32], 'little')
            code_bytes = machine_code[32:32+code_size]
            data_bytes = machine_code[32+code_size:32+code_size+data_size]
            symbol_bytes = machine_code[32+code_size+data_size:32+code_size+data_size+symbol_size]
            
            if debug:
                print(f"[DEBUG] ISAX header detected (version {version}):")
                print(f"[DEBUG] Entry point: 0x{entry_point:04X}")
                print(f"[DEBUG] Code start: 0x{code_start:04X}, size: {code_size} bytes")
                print(f"[DEBUG] Data start: 0x{data_start:04X}, size: {data_size} bytes")
                print(f"[DEBUG] Symbol table size: {symbol_size} bytes")
                print(f"[DEBUG] Total binary size: {len(machine_code)} bytes")
                print(f"[DEBUG] Instruction size: {self.instruction_size_bytes} bytes")
                print(f"[DEBUG] ISA: {self.isa_definition.name}")
                print(f"[DEBUG] Endianness: {self.isa_definition.endianness}")
                print("-" * 60)
            
            # Disassemble code section
            code_addr = code_start
            i = 0
            consecutive_unknown = 0
            max_unknown_before_data = 3
            
            while i < len(code_bytes):
                if debug:
                    print(f"[DEBUG] PC=0x{code_addr:04X} | Byte offset={i:04X} | Disassembling instruction")
                
                instr_bytes = code_bytes[i:i+self.instruction_size_bytes]
                if len(instr_bytes) < self.instruction_size_bytes:
                    if debug:
                        print(f"[DEBUG] PC=0x{code_addr:04X} | Insufficient bytes for instruction, stopping")
                    break
                endianness = 'little' if self.isa_definition.endianness.lower().startswith('little') else 'big'
                instr_word = bytes_to_int(instr_bytes, endianness)
                decoded = self._disassemble_instruction(instr_word, instr_bytes, code_addr)
                if decoded:
                    instructions.append(decoded)
                    consecutive_unknown = 0  # Reset counter on successful decode
                    if debug:
                        print(f"[DEBUG] PC=0x{code_addr:04X} | Decoded: {decoded.mnemonic} {', '.join(decoded.operands)}")
                else:
                    consecutive_unknown += 1
                    instructions.append(DisassembledInstruction(
                        address=code_addr,
                        machine_code=instr_bytes,
                        mnemonic="UNKNOWN",
                        operands=[],
                        comment=f"0x{instr_word:04X}"
                    ))
                    if debug:
                        print(f"[DEBUG] PC=0x{code_addr:04X} | Unknown instruction: 0x{instr_word:04X}")
                    
                    # If we've seen too many unknown instructions in a row, treat remaining as data
                    if consecutive_unknown >= max_unknown_before_data:
                        remaining_data = code_bytes[i:]
                        if len(remaining_data) > 0:
                            data_sections[code_addr] = remaining_data
                            if debug:
                                print(f"[DEBUG] PC=0x{code_addr:04X} | Switching to data mode, {len(remaining_data)} bytes")
                        break
                
                i += self.instruction_size_bytes
                code_addr += self.instruction_size_bytes
            
            # Load symbol table from binary if available
            if symbol_size > 0 and len(symbol_bytes) > 0:
                try:
                    symbol_json = symbol_bytes.decode('utf-8')
                    import json
                    symbol_data = json.loads(symbol_json)
                    
                    # Build enhanced label map from symbol table
                    self.label_map = {}
                    for name, info in symbol_data.items():
                        if info.get('type') == 'label':
                            addr = info['value']
                            self.label_map[addr] = name
                    
                    if debug:
                        print(f"[DEBUG] Loaded {len(symbol_data)} symbols from binary")
                        for name, info in symbol_data.items():
                            print(f"[DEBUG] Symbol: {name} = 0x{info['value']:04X} ({info['type']})")
                except Exception as e:
                    if debug:
                        print(f"[DEBUG] Failed to load symbol table: {e}")
                    # Fall back to building label map from instructions
                    self.label_map = self._build_label_map_from_symbols(instructions)
            else:
                # Build label map from instructions
                self.label_map = self._build_label_map_from_symbols(instructions)
            
            # Disassemble data section: store as a single entry at the correct address
            data_addr = data_start
            if len(data_bytes) > 0:
                data_sections[data_addr] = data_bytes
                if debug:
                    print(f"[DEBUG] Data section at 0x{data_addr:04X}, size: {len(data_bytes)} bytes")
                    print(f"[DEBUG] Data bytes: {' '.join(f'{b:02X}' for b in data_bytes)}")
            else:
                if debug:
                    print(f"[DEBUG] No data section found")
            
            return DisassemblyResult(
                instructions=instructions,
                symbols=self._extract_symbols(instructions),
                data_sections=data_sections,
                entry_point=entry_point,
                label_map=self.label_map
            )
        
        # Use ISA default code start if not specified
        if start_address is None:
            start_address = self.isa_definition.address_space.default_code_start
        
        # Helper function to check if address is in a data region
        def is_in_data_region(addr: int) -> bool:
            if not data_regions:
                return False
            for start, end in data_regions:
                if start <= addr < end:
                    return True
            return False
        
        # Helper function to get automatic data regions based on ISA
        def get_automatic_data_regions() -> List[Tuple[int, int]]:
            """Get data regions based on ISA memory layout"""
            auto_regions = []
            
            # Check if ISA has address space definition
            if hasattr(self.isa_definition, 'address_space') and self.isa_definition.address_space:
                addr_space = self.isa_definition.address_space
                memory_layout = addr_space.memory_layout
                
                # For compact binaries, we need to detect if this is a full address space binary
                # or a compact binary. If the binary size is much smaller than the address space,
                # assume it's a compact binary and don't use absolute ISA addresses
                # ZX16 has a 65536-byte address space
                address_space_size = 65536  # Fixed for ZX16
                is_compact_binary = len(machine_code) < address_space_size // 10  # Heuristic: if binary is < 10% of address space
                
                if is_compact_binary:
                    # For compact binaries, use intelligent detection based on content
                    # Don't use absolute ISA addresses since the binary is compact
                    if debug:
                        print(f"[DEBUG] Detected compact binary ({len(machine_code)} bytes), using intelligent data detection")
                    return []
                else:
                    # For full address space binaries, use ISA-defined regions
                    # Add interrupt vectors as data region
                    if 'interrupt_vectors' in memory_layout:
                        vectors = memory_layout['interrupt_vectors']
                        if 'start' in vectors and 'end' in vectors:
                            auto_regions.append((vectors['start'], vectors['end'] + 1))
                    
                    # Add data section as data region
                    if 'data_section' in memory_layout:
                        data_sect = memory_layout['data_section']
                        if 'start' in data_sect and 'end' in data_sect:
                            auto_regions.append((data_sect['start'], data_sect['end'] + 1))
                    
                    # Add MMIO as data region
                    if 'mmio' in memory_layout:
                        mmio = memory_layout['mmio']
                        if 'start' in mmio and 'end' in mmio:
                            auto_regions.append((mmio['start'], mmio['end'] + 1))
            
            return auto_regions
        
        # If no user-specified data regions, use automatic detection
        if data_regions is None:
            auto_regions = get_automatic_data_regions()
            if auto_regions:
                data_regions = auto_regions
                if debug:
                    print(f"[DEBUG] Using automatic data regions: {auto_regions}")
        
        if debug:
            print(f"[DEBUG] Starting disassembly at PC=0x{start_address:04X}")
            print(f"[DEBUG] Machine code size: {len(machine_code)} bytes")
            print(f"[DEBUG] Instruction size: {self.instruction_size_bytes} bytes")
            print(f"[DEBUG] ISA: {self.isa_definition.name}")
            print(f"[DEBUG] Endianness: {self.isa_definition.endianness}")
            print("-" * 60)
        
        current_address = start_address
        
        # Calculate the byte offset to start reading from
        # The machine code in the binary is placed at the correct addresses,
        # so we need to start reading from the entry point offset
        start_byte_offset = start_address
        
        # Process the machine code in instruction-sized chunks
        i = start_byte_offset
        consecutive_nops = 0
        consecutive_invalid = 0
        in_data_section = False
        last_instruction_was_return = False
        
        # Track data section boundaries more intelligently
        data_start_address = None
        consecutive_valid_instructions = 0
        min_consecutive_for_code = 3  # Need 3 consecutive valid instructions to switch to code mode
        
        # More aggressive data detection for compact binaries
        max_nops_before_data = 4  # Reduced from 8 to 4 for more aggressive detection
        
        while i < len(machine_code):
            if debug:
                print(f"[DEBUG] PC=0x{current_address:04X} | Byte offset={i:04X} | Mode={'DATA' if in_data_section else 'CODE'}")
            
            if i + self.instruction_size_bytes > len(machine_code):
                # Remaining bytes are data
                if len(machine_code[i:]) > 0:
                    data_sections[current_address] = machine_code[i:]
                    if debug:
                        print(f"[DEBUG] PC=0x{current_address:04X} | Remaining {len(machine_code[i:])} bytes as DATA")
                break
            
            # Check if current address is in a user-specified data region
            if is_in_data_region(current_address):
                if not in_data_section:
                    in_data_section = True
                    data_start_address = current_address
                    if debug:
                        print(f"[DEBUG] PC=0x{current_address:04X} | ENTERING USER-SPECIFIED DATA REGION")
                
                # Add bytes to data section
                if data_start_address not in data_sections:
                    data_sections[data_start_address] = bytearray()
                data_sections[data_start_address].extend(machine_code[i:i + self.instruction_size_bytes])
                
                if debug:
                    print(f"[DEBUG] PC=0x{current_address:04X} | Adding to data section (user-specified)")
                
                i += self.instruction_size_bytes
                current_address += self.instruction_size_bytes
                continue
            
            # Check if we're exiting a data region
            if in_data_section and not is_in_data_region(current_address):
                in_data_section = False
                consecutive_valid_instructions = 0
                if debug:
                    print(f"[DEBUG] PC=0x{current_address:04X} | EXITING DATA REGION, SWITCHING TO CODE MODE")
            
            # Only emit instructions if not in a data region
            if not in_data_section:
                # Extract instruction bytes
                instr_bytes = machine_code[i:i + self.instruction_size_bytes]
                
                # Check if this looks like padding (all zeros)
                if all(b == 0 for b in instr_bytes):
                    consecutive_nops += 1
                    if debug:
                        print(f"[DEBUG] PC=0x{current_address:04X} | NOP detected (consecutive: {consecutive_nops})")
                    
                    # More aggressive switching to data mode
                    if consecutive_nops >= max_nops_before_data and not in_data_section:
                        # Switch to data mode for blocks of zeros
                        in_data_section = True
                        data_start = current_address - (consecutive_nops - 1) * self.instruction_size_bytes
                        data_sections[data_start] = b'\x00' * (consecutive_nops * self.instruction_size_bytes)
                        if debug:
                            print(f"[DEBUG] PC=0x{current_address:04X} | SWITCHING TO DATA MODE (NOP block)")
                            print(f"[DEBUG] Data section starts at 0x{data_start:04X}")
                        consecutive_nops = 0
                    elif not in_data_section:
                        # Still in instruction mode, add as NOP
                        instructions.append(DisassembledInstruction(
                            address=current_address,
                            machine_code=instr_bytes,
                            mnemonic="NOP",
                            operands=[],
                            comment=""
                        ))
                        if debug:
                            print(f"[DEBUG] PC=0x{current_address:04X} | Adding NOP instruction")
                else:
                    # Reset consecutive NOP counter
                    consecutive_nops = 0
                    
                    # Decode the instruction
                    try:
                        endianness = 'little' if self.isa_definition.endianness.lower().startswith('little') else 'big'
                        instr_word = bytes_to_int(instr_bytes, endianness)
                        
                        decoded = self._disassemble_instruction(instr_word, instr_bytes, current_address)
                        if decoded:
                            consecutive_invalid = 0  # Reset invalid counter on successful decode
                            
                            # Track consecutive valid instructions
                            consecutive_valid_instructions += 1
                            
                            # Check if this is a return instruction
                            if decoded.instruction and 'RET' in decoded.instruction.mnemonic.upper():
                                last_instruction_was_return = True
                            
                            instructions.append(decoded)
                            if debug:
                                print(f"[DEBUG] PC=0x{current_address:04X} | Decoded: {decoded.mnemonic} {', '.join(decoded.operands)}")
                        else:
                            consecutive_invalid += 1
                            consecutive_valid_instructions = 0
                            
                            # If we've seen too many invalid instructions in a row, switch to data mode
                            if consecutive_invalid >= 3 and not in_data_section:
                                in_data_section = True
                                data_start = current_address - (consecutive_invalid - 1) * self.instruction_size_bytes
                                data_sections[data_start] = machine_code[i - (consecutive_invalid - 1) * self.instruction_size_bytes:i + self.instruction_size_bytes]
                                if debug:
                                    print(f"[DEBUG] PC=0x{current_address:04X} | SWITCHING TO DATA MODE (invalid instructions)")
                                    print(f"[DEBUG] Data section starts at 0x{data_start:04X}")
                                consecutive_invalid = 0
                            else:
                                # Add as unknown instruction
                                instructions.append(DisassembledInstruction(
                                    address=current_address,
                                    machine_code=instr_bytes,
                                    mnemonic="UNKNOWN",
                                    operands=[],
                                    comment=f"0x{instr_word:04X}"
                                ))
                                if debug:
                                    print(f"[DEBUG] PC=0x{current_address:04X} | Unknown instruction: 0x{instr_word:04X}")
                    except Exception as e:
                        consecutive_invalid += 1
                        consecutive_valid_instructions = 0
                        
                        if debug:
                            print(f"[DEBUG] PC=0x{current_address:04X} | Error decoding: {e}")
                        
                        # If we've seen too many errors in a row, switch to data mode
                        if consecutive_invalid >= 3 and not in_data_section:
                            in_data_section = True
                            data_start = current_address - (consecutive_invalid - 1) * self.instruction_size_bytes
                            data_sections[data_start] = machine_code[i - (consecutive_invalid - 1) * self.instruction_size_bytes:i + self.instruction_size_bytes]
                            if debug:
                                print(f"[DEBUG] PC=0x{current_address:04X} | SWITCHING TO DATA MODE (decoding errors)")
                                print(f"[DEBUG] Data section starts at 0x{data_start:04X}")
                            consecutive_invalid = 0
                        else:
                            # Add as unknown instruction
                            instructions.append(DisassembledInstruction(
                                address=current_address,
                                machine_code=instr_bytes,
                                mnemonic="UNKNOWN",
                                operands=[],
                                comment=f"Error: {e}"
                            ))
            else:
                # We're in a data section, add bytes to data
                if data_start_address not in data_sections:
                    data_sections[data_start_address] = bytearray()
                data_sections[data_start_address].extend(machine_code[i:i + self.instruction_size_bytes])
                
                if debug:
                    print(f"[DEBUG] PC=0x{current_address:04X} | Adding to data section")
            
            i += self.instruction_size_bytes
            current_address += self.instruction_size_bytes
        
        # Build label map from instructions
        self.label_map = self._build_label_map_from_symbols(instructions)
        
        return DisassemblyResult(
            instructions=instructions,
            symbols=self._extract_symbols(instructions),
            data_sections=data_sections,
            entry_point=start_address,
            label_map=self.label_map
        )
    
    def _disassemble_instruction(self, instr_word: int, instr_bytes: bytes, address: int) -> Optional[DisassembledInstruction]:
        """Disassemble a single instruction word"""
        # Try pattern matching first (more flexible)
        for pattern in self.instruction_patterns:
            if (instr_word & pattern['mask']) == pattern['opcode']:
                # Special handling for shift instructions that share func3 but differ by shift_type
                instruction = pattern['instruction']
                if instruction.mnemonic in ['SLLI', 'SRLI', 'SRAI']:
                    # Check if this is actually the correct shift instruction based on shift_type
                    shift_type = self._extract_shift_type(instr_word, pattern['fields'])
                    if shift_type != self._get_expected_shift_type(instruction):
                        continue  # Try next pattern
                
                return self._decode_instruction_with_pattern(
                    instr_word, instr_bytes, address, pattern
                )
        
        # Fallback to simple opcode lookup
        opcode = self._extract_simple_opcode(instr_word)
        if opcode in self.opcode_to_instruction:
            instruction = self.opcode_to_instruction[opcode]
            return self._decode_simple_instruction(instr_word, instr_bytes, address, instruction)
        
        return None
    
    def _extract_shift_type(self, instr_word: int, fields: List[Dict[str, Any]]) -> Optional[int]:
        """Extract shift type from instruction word for any field with shift_type property (modular, ISA-driven)"""
        for field in fields:
            if field.get("name") and field.get("shift_type") is not None:
                bits = field.get("bits", "")
                shift_type_str = field.get("shift_type", "")
                shift_type_width = len(shift_type_str)
                if bits:
                    try:
                        high, low = parse_bit_range(bits)
                        imm_value = extract_bits(instr_word, high, low)
                        shift_type_shift = (high - low + 1) - shift_type_width
                        shift_type = (imm_value >> shift_type_shift) & ((1 << shift_type_width) - 1)
                        print(f"[DEBUG] Modular shift_type extraction: instr_word=0x{instr_word:04X}, field={field.get('name')}, imm_value={imm_value}, shift_type_width={shift_type_width}, shift_type_shift={shift_type_shift}, shift_type={shift_type}")
                        return shift_type
                    except ValueError:
                        continue
        return None
    
    def _get_expected_shift_type(self, instruction: Instruction) -> Optional[int]:
        """Get the expected shift type for a shift instruction"""
        if not hasattr(instruction, 'encoding') or not isinstance(instruction.encoding, dict):
            return None
        
        fields = instruction.encoding.get('fields', [])
        for field in fields:
            if field.get("name") == "imm" and "shift_type" in field:
                shift_type_str = field.get("shift_type", "")
                try:
                    expected = int(shift_type_str, 2)
                    print(f"[DEBUG] Expected shift type for {instruction.mnemonic}: {shift_type_str} = {expected}")
                    return expected
                except ValueError:
                    continue
        return None
    
    def _extract_simple_opcode(self, instr_word: int) -> int:
        """Extract opcode for simple instruction formats"""
        instruction_size = self.isa_definition.instruction_size
        
        # Try to extract opcode from the instruction
        # For most ISAs, opcode is in the upper bits, but the exact size varies
        if instruction_size == 16:
            # For 16-bit instructions, typically 4-bit opcode in upper bits
            return extract_bits(instr_word, 15, 12)
        elif instruction_size == 32:
            # For 32-bit instructions, typically 7-bit opcode in lower bits (RISC-V style)
            return extract_bits(instr_word, 6, 0)
        else:
            # For other sizes, try to extract a reasonable opcode size
            # Assume opcode is in the upper bits with size = instruction_size / 4
            opcode_bits = max(4, instruction_size // 4)
            return extract_bits(instr_word, instruction_size - 1, instruction_size - opcode_bits)
    
    def _decode_instruction_with_pattern(self, instr_word: int, instr_bytes: bytes, address: int, pattern: Dict[str, Any]) -> DisassembledInstruction:
        """Decode instruction using field pattern matching"""
        instruction = pattern['instruction']
        fields = pattern['fields']
        operands = []
        
        # Extract each field from the instruction
        field_values = {}
        for field in fields:
            if field.get("name") == "opcode":
                continue  # Skip opcode field
            
            # Skip fields that have a fixed value (like unused bits)
            if "value" in field and "type" not in field:
                continue
            
            bits = field.get("bits", "")
            field_type = field.get("type", "")
            
            try:
                high, low = parse_bit_range(bits)
                bit_width = high - low + 1
                value = extract_bits(instr_word, high, low)
                
                #print(f"[DEBUG] Field {field.get('name', '')}: bits={bits}, high={high}, low={low}, width={bit_width}, raw_value={value}")
                
                # Handle signed immediates
                if field.get("signed", False) and (value & (1 << (bit_width - 1))):
                    # Sign extend to ISA word size, not 32 bits
                    isa_word_size = self.isa_definition.word_size
                    value = sign_extend(value, bit_width)
<<<<<<< HEAD
                    #print(f"[DEBUG] Sign-extended value: {value}")
=======
                    # Mask to ISA word size to avoid 32-bit overflow
                    value = value & ((1 << isa_word_size) - 1)
                    print(f"[DEBUG] Sign-extended value: {value}")
>>>>>>> 30cfe499
                
                field_name = field.get("name", "")
                field_values[field_name] = value
            except ValueError:
                # Skip invalid bit ranges
                continue
        
        # Format operands based on instruction syntax
        operands = self._format_operands(instruction, field_values, address)
        
        return DisassembledInstruction(
            address=address,
            machine_code=instr_bytes,
            mnemonic=instruction.mnemonic.upper(),
            operands=operands,
            instruction=instruction
        )
    
    def _decode_simple_instruction(self, instr_word: int, instr_bytes: bytes, address: int, instruction: Instruction) -> DisassembledInstruction:
        """Decode instruction using simple field-based approach"""
        # Create fields from instruction format
        fields = self._create_fields_from_format(instruction)
        
        # Extract field values
        field_values = {}
        for field in fields:
            field_name = field["name"]
            bits = field["bits"]
            
            try:
                high, low = parse_bit_range(bits)
                field_value = extract_bits(instr_word, high, low)
                field_values[field_name] = field_value
            except ValueError:
                continue
        
        # Format operands
        operands = self._format_operands(instruction, field_values, address)
        
        return DisassembledInstruction(
            address=address,
            machine_code=instr_bytes,
            mnemonic=instruction.mnemonic,
            operands=operands,
            instruction=instruction
        )
    
    def _create_fields_from_format(self, instruction: Instruction) -> List[Dict[str, Any]]:
        """Create field definitions from instruction format for decoding"""
        # If the instruction has a specific encoding defined, use that instead of generic format
        if hasattr(instruction, 'encoding') and isinstance(instruction.encoding, dict) and 'fields' in instruction.encoding:
            return instruction.encoding['fields']
        
        fields = []
        instruction_size = self.isa_definition.instruction_size
        
        # Try to extract opcode from instruction
        opcode = 0
        if hasattr(instruction, 'opcode') and instruction.opcode:
            try:
                opcode = int(instruction.opcode, 2)
            except ValueError:
                opcode = 0
        
        # Create fields based on instruction format
        if instruction.format == "R-type":
            # R-type: opcode | rd | rs1 | rs2
            if instruction_size == 16:
                fields = [
                    {"name": "opcode", "bits": "15:12", "value": opcode},
                    {"name": "rd", "bits": "11:8", "type": "register"},
                    {"name": "rs1", "bits": "7:4", "type": "register"},
                    {"name": "rs2", "bits": "3:0", "type": "register"}
                ]
            else:  # 32-bit
                fields = [
                    {"name": "opcode", "bits": "31:26", "value": opcode},
                    {"name": "rd", "bits": "25:21", "type": "register"},
                    {"name": "rs1", "bits": "20:16", "type": "register"},
                    {"name": "rs2", "bits": "15:11", "type": "register"},
                    {"name": "funct", "bits": "10:0", "value": 0}
                ]
        elif instruction.format == "I-type":
            # I-type: opcode | rd | rs1 | immediate
            if instruction_size == 16:
                fields = [
                    {"name": "opcode", "bits": "15:12", "value": opcode},
                    {"name": "rd", "bits": "11:8", "type": "register"},
                    {"name": "rs1", "bits": "7:4", "type": "register"},
                    {"name": "immediate", "bits": "3:0", "type": "immediate", "signed": True}
                ]
            else:  # 32-bit
                fields = [
                    {"name": "opcode", "bits": "31:26", "value": opcode},
                    {"name": "rd", "bits": "25:21", "type": "register"},
                    {"name": "rs1", "bits": "20:16", "type": "register"},
                    {"name": "immediate", "bits": "15:0", "type": "immediate", "signed": True}
                ]
        elif instruction.format == "J-type":
            # J-type: opcode | address
            if instruction_size == 16:
                fields = [
                    {"name": "opcode", "bits": "15:12", "value": opcode},
                    {"name": "address", "bits": "11:0", "type": "address"}
                ]
            else:  # 32-bit
                fields = [
                    {"name": "opcode", "bits": "31:26", "value": opcode},
                    {"name": "address", "bits": "25:0", "type": "address"}
                ]
        else:
            # Unknown format - create a simple field structure
            fields = [
                {"name": "opcode", "bits": f"{instruction_size-1}:0", "value": opcode}
            ]
        
        return fields
    
    def _format_operands(self, instruction: Instruction, field_values: Dict[str, int], address: int) -> List[str]:
        """Format operands based on instruction syntax order and field values, supporting offset(base) style."""
        operands = []
        
        # Get operand formatting config from ISA
        op_config = getattr(self.isa_definition, 'operand_formatting', {})
        immediate_prefix = op_config.get('immediate_prefix', '#')
        hex_prefix = op_config.get('hex_prefix', '0x')
        binary_prefix = op_config.get('binary_prefix', '0b')
        register_prefix = op_config.get('register_prefix', 'x')
        address_format = op_config.get('address_format', '0x{addr:X}')
        immediate_format = op_config.get('immediate_format', '{value}')
        register_format = op_config.get('register_format', 'x{reg}')
        separators = op_config.get('separators', {})
        operand_sep = separators.get('operand', ', ')
        address_open = separators.get('address', '(')
        address_close = separators.get('address_close', ')')
        
        # Fallback to assembly_syntax for backward compatibility
        assembly_syntax = getattr(self.isa_definition, 'assembly_syntax', None)
        if not immediate_prefix and assembly_syntax:
            immediate_prefix = getattr(assembly_syntax, 'immediate_prefix', '#')
        if not register_prefix and assembly_syntax:
            register_prefix = getattr(assembly_syntax, 'register_prefix', 'x')

        # Get operand names from syntax string (e.g., 'LI rd, imm')
        syntax_operands = []
        if hasattr(instruction, 'syntax') and instruction.syntax:
            parts = instruction.syntax.split()
            if len(parts) > 1:
                operand_part = ' '.join(parts[1:])
                syntax_operands = [op.strip() for op in operand_part.split(',')]

        # Reconstruct full immediate for any instruction with immediate fields
        encoding_fields = getattr(instruction, 'encoding', {}).get('fields', [])
        immediate_fields = [f for f in encoding_fields if f.get('type') == 'immediate' and f.get('name') != 'opcode']
        if len(immediate_fields) >= 1:
            # Use the instruction's implementation to reconstruct the full immediate
            # This is fully modular - the ISA definition tells us how to combine fields
            full_imm = self._reconstruct_immediate_from_implementation(instruction, field_values, address)
            # For PC-relative jumps/branches, calculate the actual target address
            target_addr = None
            if instruction.mnemonic.upper() in ['JMP', 'J', 'JAL', 'CALL', 'BEQ', 'BNE', 'BZ', 'BNZ', 'BLT', 'BGE', 'BLTU', 'BGEU']:
                # Use ISA-driven PC behavior for jump target calculation - FIXED to match assembler
                pc_config = getattr(self.isa_definition, 'pc_behavior', {})
                pc_offset = pc_config.get('offset_for_jumps', 0)
                
                # Use the SAME calculation as the assembler: target = instruction_address + pc_offset + full_imm
                # This ensures consistency between assembly and disassembly
                target_addr = (address + pc_offset + full_imm) & self.address_mask
            
            for syntax_op in syntax_operands:
                if syntax_op in ('imm', 'immediate', 'offset'):
                    if target_addr is not None:
                        resolved = self._resolve_address_to_label(target_addr)
                        operands.append(resolved)
                    else:
                        # For non-jump instructions, format the immediate normally
                        disassembly_config = op_config.get('disassembly', {})
                        always_hex_for = disassembly_config.get('always_hex_for', [])
                        
                        # Check if this is a signed immediate that should be shown as negative
                        field_signed = False
                        for f in immediate_fields:
                            if f.get('signed', False):
                                field_signed = True
                                break
                        
                        if field_signed and full_imm > (1 << (self.isa_definition.word_size - 1)):
                            # Convert to signed representation
                            signed_value = full_imm - (1 << self.isa_definition.word_size)
                            formatted = f"{immediate_prefix}{signed_value}"
                        elif instruction.mnemonic.upper() in always_hex_for:
                            formatted = f"{immediate_prefix}{hex_prefix}{full_imm:X}"
                        else:
                            formatted = f"{immediate_prefix}{full_imm}"
                        operands.append(formatted)
                elif syntax_op in ('rd', 'rs1', 'rs2'):
                    reg_val = field_values.get(syntax_op, 0)
                    operands.append(self._format_register(reg_val, register_prefix))
                else:
                    if syntax_op in field_values:
                        operands.append(str(field_values[syntax_op]))
            return operands

        for syntax_op in syntax_operands:
            # Special handling for offset(base) or imm(base) patterns
            if '(' in syntax_op and syntax_op.endswith(')'):
                # Example: offset(rs1) or imm(rs2)
                before_paren = syntax_op[:syntax_op.index('(')].strip()
                inside_paren = syntax_op[syntax_op.index('(')+1:-1].strip()
                # Map aliases as in the original code
                field_name_imm = before_paren
                field_name_reg = inside_paren
                # Alias resolution for immediate/offset
                if field_name_imm == 'offset' and 'imm' in field_values:
                    field_name_imm = 'imm'
                if field_name_imm not in field_values:
                    if field_name_imm == 'imm' and 'immediate' in field_values:
                        field_name_imm = 'immediate'
                    elif field_name_imm == 'immediate' and 'imm' in field_values:
                        field_name_imm = 'imm'
                # Alias resolution for register
                if field_name_reg not in field_values:
                    if field_name_reg == 'rs1' and 'rd' in field_values:
                        field_name_reg = 'rd'
                    elif field_name_reg == 'rd' and 'rs1' in field_values:
                        field_name_reg = 'rs1'
                # Format
                if field_name_imm in field_values and field_name_reg in field_values:
                    imm_val = field_values[field_name_imm]
                    reg_val = field_values[field_name_reg]
                    # Format offset for memory operands (no immediate prefix)
                    if imm_val > 255 or imm_val < -255:
                        imm_str = f"{hex_prefix}{imm_val:X}"
                    else:
                        imm_str = f"{imm_val}"
                    reg_str = self._format_register(reg_val, register_prefix)
                    operands.append(f"{imm_str}{address_open}{reg_str}{address_close}")
                else:
                    # Fallback: just output what we can
                    if field_name_imm in field_values:
                        operands.append(str(field_values[field_name_imm]))
                    if field_name_reg in field_values:
                        operands.append(self._format_register(field_values[field_name_reg], register_prefix))
                continue
            # Normal operand (not offset(base))
            field_name = syntax_op
            # Special case: map 'offset' to 'imm' for branch instructions
            if field_name == 'offset' and 'imm' in field_values:
                field_name = 'imm'
            if field_name not in field_values:
                # Try to map aliases (e.g., key->imm, etc.)
                if field_name == 'imm' and 'immediate' in field_values:
                    field_name = 'immediate'
                elif field_name == 'immediate' and 'imm' in field_values:
                    field_name = 'imm'
                elif field_name == 'key' and 'imm' in field_values:
                    field_name = 'imm'
                elif field_name == 'imm' and 'key' in field_values:
                    field_name = 'key'
                elif field_name == 'rd' and 'rs1' in field_values and 'rd' not in field_values:
                    field_name = 'rs1'
                elif field_name == 'rs1' and 'rd' in field_values and 'rs1' not in field_values:
                    field_name = 'rd'
                else:
                    continue
            value = field_values[field_name]
            # Format based on type
            if field_name.startswith('r') or field_name in ('rd', 'rs1', 'rs2'):
                operands.append(self._format_register(value, register_prefix))
            elif field_name in ('immediate', 'imm', 'offset', 'key', 'svc'):
                # Check if this is a branch/jump target address
                if (self._is_control_flow_instruction(instruction.mnemonic) and 
                    field_name in ('immediate', 'imm', 'offset')):
                    # Calculate actual target address using ISA-driven PC behavior - FIXED to match assembler
                    pc_config = getattr(self.isa_definition, 'pc_behavior', {})
                    pc_offset = pc_config.get('offset_for_jumps', 0)
                    
                    # Use the SAME calculation as the assembler: target = instruction_address + pc_offset + value
                    # This ensures consistency between assembly and disassembly
                    target_addr = (address + pc_offset + value) & self.address_mask
                    resolved = self._resolve_address_to_label(target_addr)
                    operands.append(resolved)
                else:
                    # ISA-driven immediate formatting
                    disassembly_config = op_config.get('disassembly', {})
                    immediate_format = disassembly_config.get('immediate_format', 'decimal')
                    hex_threshold = disassembly_config.get('hex_threshold', 255)
                    negative_hex_threshold = disassembly_config.get('negative_hex_threshold', -255)
                    always_decimal_for = disassembly_config.get('always_decimal_for', [])
                    always_hex_for = disassembly_config.get('always_hex_for', [])
                    # Check if this field is signed
                    field_signed = False
                    encoding_fields = getattr(instruction, 'encoding', {}).get('fields', [])
                    for f in encoding_fields:
                        if f.get('name') == field_name and f.get('signed', False):
                            field_signed = True
                            break
                    # If signed and value represents a negative number, show as negative
                    if field_signed:
                        print(f"[DEBUG] Field is signed, value={value}")
                        bit_width = 0
                        for f in encoding_fields:
                            if f.get('name') == field_name and 'bits' in f:
                                bits = f['bits']
                                if isinstance(bits, str) and ':' in bits:
                                    high, low = [int(x) for x in bits.split(':')]
                                    bit_width = high - low + 1
                                elif isinstance(bits, str):
                                    bit_width = 1
                        print(f"[DEBUG] Bit width for field {field_name}: {bit_width}")
                        if bit_width > 0:
                            sign_bit = 1 << (bit_width - 1)
                            mask = (1 << bit_width) - 1
                            value_masked = value & mask
                            print(f"[DEBUG] sign_bit=0x{sign_bit:X}, mask=0x{mask:X}, value_masked=0x{value_masked:X}")
                            if value_masked & sign_bit:
                                signed_value = value_masked - (1 << bit_width)
                                print(f"[DEBUG] Value has sign bit, signed_value={signed_value}")
                                formatted_value = f"{immediate_prefix}{signed_value}"
                            else:
                                print(f"[DEBUG] Value has no sign bit, using value_masked={value_masked}")
                                formatted_value = f"{immediate_prefix}{value_masked}"
                        else:
                            print(f"[DEBUG] No bit width found, using original value={value}")
                            formatted_value = f"{immediate_prefix}{value}"
                    elif instruction.mnemonic.upper() in always_decimal_for:
                        formatted_value = f"{immediate_prefix}{value}"
                    elif instruction.mnemonic.upper() in always_hex_for:
                        formatted_value = f"{immediate_prefix}{hex_prefix}{value:X}"
                    else:
                        # Get immediate formatting config from ISA
                        imm_config = getattr(self.isa_definition, 'immediate_formatting', {})
                        always_show_signed = imm_config.get('always_show_signed', False)
                        use_decimal_for_small = imm_config.get('use_decimal_for_small', True)
                        hex_threshold = imm_config.get('hex_threshold', 255)
                        if always_show_signed and value > (1 << (self.isa_definition.word_size - 1)):
                            signed_value = value - (1 << self.isa_definition.word_size)
                            formatted_value = f"{immediate_prefix}{signed_value}"
                        elif use_decimal_for_small and value <= hex_threshold:
                            formatted_value = f"{immediate_prefix}{value}"
                        else:
                            formatted_value = f"{immediate_prefix}{hex_prefix}{value:X}"
                    operands.append(formatted_value)
            elif field_name == 'address':
                symbol = self.symbol_table.get_symbol_at_address(value)
                if symbol:
                    operands.append(symbol.name)
                else:
                    operands.append(f"0x{value:X}")
            else:
                operands.append(str(value))
        return operands
    
    def _format_register(self, reg_num: int, register_prefix: str) -> str:
        """Format register name using ISA's register configuration, searching all register banks."""
        reg_config = getattr(self.isa_definition, 'register_formatting', {})
        prefer_canonical = reg_config.get('prefer_canonical', False)
        always_use_xn = reg_config.get('always_use_xn', False)
        use_aliases = reg_config.get('aliases', True)
        prefix = reg_config.get('prefix', 'x')
        suffix = reg_config.get('suffix', '')
        case = reg_config.get('case', 'lower')
        alternatives = reg_config.get('alternatives', {})

        # If ISA prefers canonical names or always use xN, return xN format
        if prefer_canonical or always_use_xn:
            return f"{prefix}{reg_num}{suffix}"

        # Search all register banks (general, vector, etc.)
        for category, registers in self.isa_definition.registers.items():
            if reg_num < len(registers):
                reg = registers[reg_num]
                reg_name = reg.name
                # Apply case transformation
                if case == 'upper':
                    reg_name = reg_name.upper()
                elif case == 'lower':
                    reg_name = reg_name.lower()
                # Check for alternative names only if aliases are enabled
                if use_aliases and reg_name in alternatives:
                    alt_names = alternatives[reg_name]
                    if alt_names:
                        reg_name = alt_names[0]
                return f"{reg_name}{suffix}"
        # Fallback to generic name with prefix
        if prefix:
            return f"{prefix}{reg_num}{suffix}"
        else:
            return f"R{reg_num}{suffix}"
    
    def _get_register_name(self, reg_num: int) -> str:
        """Get register name from register number using ISA configuration"""
        # Get register formatting config from ISA
        reg_config = getattr(self.isa_definition, 'register_formatting', {})
        alternatives = reg_config.get('alternatives', {})
        
        # Look up register name in ISA definition
        for category, registers in self.isa_definition.registers.items():
            if reg_num < len(registers):
                reg = registers[reg_num]
                reg_name = reg.name
                
                # Check for alternative names
                if reg_name in alternatives:
                    alt_names = alternatives[reg_name]
                    if alt_names:
                        reg_name = alt_names[0]  # Use first alternative
                
                # The register name from ISA already includes the prefix
                return reg_name
        
        # Fallback to generic name
        return f"R{reg_num}"
    
    def _extract_symbols(self, instructions: List[DisassembledInstruction]) -> Dict[int, str]:
        """Extract potential symbols from disassembled instructions"""
        symbols = {}
        
        for instr in instructions:
            # Look for jump/branch targets
            if instr.instruction and any(keyword in instr.instruction.mnemonic.upper() 
                                       for keyword in ['JMP', 'CALL', 'BEQ', 'BNE', 'JZ', 'JNZ']):
                # Extract target addresses from operands
                for operand in instr.operands:
                    if operand.startswith('0x'):
                        try:
                            addr = int(operand, 16)
                            if addr not in symbols:
                                symbols[addr] = f"L_{addr:04X}"
                        except ValueError:
                            pass
        
        return symbols
    
    def format_disassembly(self, result: DisassemblyResult, include_addresses: bool = True, include_machine_code: bool = False, reconstruct_pseudo: bool = True) -> str:
        """Format disassembly result as human-readable assembly"""
        lines = []
        
        # Add header
        lines.append(f"; Disassembly of {self.isa_definition.name} v{self.isa_definition.version}")
        lines.append(f"; Word size: {self.isa_definition.word_size} bits")
        lines.append(f"; Endianness: {self.isa_definition.endianness}")
        lines.append("")
        
        # Sort instructions by address
        sorted_instructions = sorted(result.instructions, key=lambda x: x.address)
        
        # Apply pseudo-instruction reconstruction if enabled
        if reconstruct_pseudo:
            # Check ISA setting for pseudo-instruction reconstruction
            pseudo_config = getattr(self.isa_definition, 'pseudo_instruction_reconstruction', {})
            pseudo_enabled = pseudo_config.get('enabled', True)
            if pseudo_enabled:
                sorted_instructions = self._reconstruct_pseudo_instructions(sorted_instructions)
        
        for instr in sorted_instructions:
            line_parts = []
            
            # Add address if requested
            if include_addresses:
                line_parts.append(f"{instr.address:04X}:")
            
            # Add machine code if requested
            if include_machine_code:
                machine_code_str = " ".join(f"{b:02X}" for b in instr.machine_code)
                line_parts.append(f"[{machine_code_str}]")
            
            # Check if this address has a symbol or label
            label_output = False
            if instr.address in result.symbols:
                lines.append(f"{result.symbols[instr.address]}:")
                label_output = True
            elif result.label_map and instr.address in result.label_map:
                lines.append(f"{result.label_map[instr.address]}:")
                label_output = True
            # Format instruction
            instr_str = instr.mnemonic
            if instr.operands:
                instr_str += f" {', '.join(instr.operands)}"
            line_parts.append(instr_str)
            # Add comment if available
            if instr.comment:
                line_parts.append(f"; {instr.comment}")
            # Always output the instruction line, even if a label was output above
            lines.append("    " + " ".join(line_parts))
        
        # Add data sections with enhanced formatting
        if result.data_sections:
            lines.append("")
            lines.append("; Data sections:")

            # Process each data section
            for addr, data_bytes in sorted(result.data_sections.items()):
                if include_addresses:
                    lines.append(f"    ; Data section at 0x{addr:04X}")
                
                # Check ISA data formatting settings
                data_config = getattr(self.isa_definition, 'data_formatting', {})
                force_word = data_config.get('force_word', False)
                ascii_detection = data_config.get('ascii_detection', True)
                
                # Detect ASCII strings in the data only if not forced to word format
                strings = []
                string_positions = {}
                if not force_word and ascii_detection:
                    strings = self._detect_ascii_strings(data_bytes, addr)
                    string_positions = {pos: (length, text) for pos, length, text in strings}
                
                # Output data with string detection
                i = 0
                word_size = self.isa_definition.word_size // 8
                endianness = 'little' if self.isa_definition.endianness.lower().startswith('little') else 'big'
                
                while i < len(data_bytes):
                    current_pos = addr + i
                    
                    # Check if we're at a string position (only if ASCII detection is enabled)
                    if string_positions and current_pos in string_positions:
                        length, text = string_positions[current_pos]
                        # Get string directive name from ISA definition, with fallback to .ascii
                        string_directive = getattr(self.isa_definition, 'string_directive', '.ascii')
                        if include_addresses:
                            lines.append(f"    {current_pos:04X}: {string_directive} \"{text}\"")
                        else:
                            lines.append(f"    {string_directive} \"{text}\"")
                        i += length
                    elif i + word_size <= len(data_bytes):
                        # Output as word
                        chunk = data_bytes[i:i+word_size]
                        value = int.from_bytes(chunk, endianness)
                        # Get word directive name from ISA definition, with fallback to .word
                        word_directive = getattr(self.isa_definition, 'word_directive', '.word')
                        if include_addresses:
                            lines.append(f"    {current_pos:04X}: {word_directive} 0x{value:04X}")
                        else:
                            lines.append(f"    {word_directive} 0x{value:04X}")
                        i += word_size
                    else:
                        # Output remaining bytes as .byte
                        # Get byte directive name from ISA definition, with fallback to .byte
                        byte_directive = getattr(self.isa_definition, 'byte_directive', '.byte')
                        for j in range(i, len(data_bytes)):
                            b = data_bytes[j]
                            if include_addresses:
                                lines.append(f"    {addr + j:04X}: {byte_directive} 0x{b:02X}")
                            else:
                                lines.append(f"    {byte_directive} 0x{b:02X}")
                        break
        
        return "\n".join(lines)
    
    def _reconstruct_pseudo_instructions(self, instructions: List[DisassembledInstruction]) -> List[DisassembledInstruction]:
        """Reconstruct pseudo-instructions from hardware instructions, modular and ISA-driven."""
        if not self.pseudo_patterns:
            return instructions
        
        reconstructed = []
        pseudo_jump_targets = set()
        i = 0
        while i < len(instructions):
            instr = instructions[i]
            pseudo_mnemonic = self._check_pseudo_pattern(instr, instructions, i)
            # Special handling for LA and other multi-instruction pseudo-instructions
            if pseudo_mnemonic in ['LA', 'LI'] and i + 1 < len(instructions):
                # Try to combine the two instructions' field values using the ISA's implementation
                first = instr
                second = instructions[i + 1]
                # Extract field values from both
                fv1 = self._extract_field_values(first)
                fv2 = self._extract_field_values(second)
                # Merge field values (imm, imm2, etc.)
                field_values = fv1.copy()
                field_values.update(fv2)
                
                # For LA pseudo-instruction, reconstruct the full address
                if pseudo_mnemonic == 'LA':
                    # LA expansion: AUIPC rd, label[15:7]; ADDI rd, label[6:0]
                    # AUIPC: imm = (imm1 << 3) | imm2, then shift left by 7
                    # ADDI: add the lower 7 bits
                    auipc_imm = fv1.get('imm', 0)  # From AUIPC (bits 14:9)
                    auipc_imm2 = fv1.get('imm2', 0)  # From AUIPC (bits 5:3)
                    addi_imm = fv2.get('imm', 0)  # From ADDI (bits 15:7)
                    
                    # Reconstruct AUIPC immediate: (imm << 3) | imm2
                    auipc_full = (auipc_imm << 3) | auipc_imm2
                    # Shift left by 7 as per AUIPC semantics
                    auipc_offset = auipc_full << 7
                    # Add ADDI immediate
                    total_offset = auipc_offset + addi_imm
                    # Add to LA instruction address to get target address
                    full_address = first.address + total_offset
                else:
                    # For other pseudo-instructions, use the instruction's implementation
                    if first.instruction and hasattr(first.instruction, 'implementation'):
                        full_imm = self._reconstruct_immediate_from_implementation(first.instruction, field_values, first.address)
                    else:
                        full_imm = 0
                    full_address = full_imm
                
                # Use standard disassembler convention: just the address
                operand_str = f"0x{full_address:X}"
                # Add label info as comment if available
                label_str = self._resolve_address_to_label(full_address)
                if label_str != f"0x{full_address:X}":
                    comment = f"pseudo: {pseudo_mnemonic} ; {label_str}"
                else:
                    comment = f"pseudo: {pseudo_mnemonic}"
                # Use the register from the first instruction
                reg_str = None
                for op in first.operands:
                    if op.startswith('x'):
                        reg_str = op
                        break
                if not reg_str:
                    reg_str = 'x0'
                reconstructed.append(DisassembledInstruction(
                    address=first.address,
                    machine_code=first.machine_code,
                    mnemonic=pseudo_mnemonic,
                    operands=[reg_str, operand_str],
                    instruction=first.instruction,
                    comment=comment
                ))
                i += 2  # Skip the next instruction
                continue
            elif pseudo_mnemonic:
                # Get pseudo-instruction metadata from ISA definition
                pseudo_obj = None
                print(f"[DEBUG] Looking for pseudo-instruction: {pseudo_mnemonic}")
                print(f"[DEBUG] Available pseudo-instructions: {[getattr(p, 'mnemonic', '') for p in getattr(self.isa_definition, 'pseudo_instructions', [])]}")
                for pseudo in getattr(self.isa_definition, 'pseudo_instructions', []):
                    if getattr(pseudo, 'mnemonic', '').upper() == pseudo_mnemonic.upper():
                        pseudo_obj = pseudo
                        print(f"[DEBUG] Found pseudo_obj: {pseudo_obj}")
                        break
                if not pseudo_obj:
                    print(f"[DEBUG] No pseudo_obj found for {pseudo_mnemonic}")
                # Determine operands based on JSON metadata
                operands = self._get_pseudo_operands_for_disassembly(pseudo_mnemonic, pseudo_obj, instr)
                # If this is a jump/call pseudo-instruction, record the computed target address
                if pseudo_obj is not None:
                    disassembly_config = getattr(pseudo_obj, 'disassembly', {})
                    reconstruction_type = disassembly_config.get('reconstruction_type', '')
                    if reconstruction_type in ('jump', 'jump_with_return') and operands:
                        # The first operand is the resolved label or address
                        op = operands[0]
                        # If it's a hex address, convert to int
                        if isinstance(op, str) and op.startswith('0x'):
                            try:
                                pseudo_jump_targets.add(int(op, 16))
                            except Exception:
                                pass
                        # If it's a label, we will resolve it later
                reconstructed.append(DisassembledInstruction(
                    address=instr.address,
                    machine_code=instr.machine_code,
                    mnemonic=pseudo_mnemonic,
                    operands=operands,
                    instruction=instr.instruction,
                    comment=f"pseudo: {pseudo_mnemonic}"
                ))
                if pseudo_mnemonic in ['LA', 'LI'] and i + 1 < len(instructions):
                    i += 1  # Skip the second instruction
            else:
                reconstructed.append(instr)
            i += 1
        # After reconstructing, update the label map with any jump/call targets that match a label in the symbol table
        if hasattr(self, 'label_map') and hasattr(self, 'symbol_table') and self.symbol_table:
            for addr in pseudo_jump_targets:
                symbol = self.symbol_table.get_symbol_at_address(addr)
                if symbol and symbol.name:
                    self.label_map[addr] = symbol.name
        # Rebuild the label map from the reconstructed instructions to ensure all targets are included
        self.label_map = self._build_label_map_from_symbols(reconstructed)
        return reconstructed
    
    def _check_pseudo_pattern(self, instr: DisassembledInstruction, instructions: List[DisassembledInstruction], index: int) -> Optional[str]:
        """Check if an instruction matches a pseudo-instruction pattern"""
        if not instr.instruction:
            return None
        
        mnemonic = instr.instruction.mnemonic.upper()
        
        # First, check if this instruction could be part of a multi-instruction pseudo-instruction
        # by looking at the ISA definition's pseudo-instructions
        for pseudo in getattr(self.isa_definition, 'pseudo_instructions', []):
            disassembly_config = getattr(pseudo, 'disassembly', {})
            if disassembly_config.get('reconstruction_type') == 'multi_instruction':
                instruction_list = disassembly_config.get('instructions', [])
                if mnemonic == instruction_list[0].upper() and len(instruction_list) > 1:
                    # This could be the first instruction of a multi-instruction pseudo
                    # Check if the next instruction matches the second instruction in the sequence
                    if index + 1 < len(instructions):
                        next_instr = instructions[index + 1]
                        if (next_instr.instruction and 
                            next_instr.instruction.mnemonic.upper() == instruction_list[1].upper()):
                            # Check if they use the same register (for LI16, LA, etc.)
                            if self._check_multi_instruction_pseudo(instr, next_instr, pseudo):
                                return pseudo.mnemonic
        
        # Fallback to simple pattern matching for single-instruction pseudo-instructions
        if mnemonic not in self.pseudo_patterns:
            return None
        
        # Extract field values from the instruction
        field_values = self._extract_field_values(instr)
        
        # Check if pseudo-instruction reconstruction is enabled for this ISA
        pseudo_config = getattr(self.isa_definition, 'pseudo_instruction_reconstruction', {})
        pseudo_enabled = pseudo_config.get('enabled', True)
        
        # If pseudo-instruction reconstruction is disabled, don't reconstruct
        if not pseudo_enabled:
            return None
        
        for pattern in self.pseudo_patterns[mnemonic]:
            if self._matches_pseudo_pattern(field_values, pattern):
                # Additional check: for XOR instructions, only reconstruct as CLR if it's actually a clear operation
                # This prevents legitimate XOR operations from being incorrectly reconstructed
                if mnemonic == 'XOR' and pattern['pseudo_mnemonic'] == 'CLR':
                    # Check if this is actually a clear operation (XOR rd, rd)
                    # Extract rd and rs2 from field values
                    rd = field_values.get('rd', -1)
                    rs2 = field_values.get('rs2', -1)
                    # Only reconstruct as CLR if both operands are the same register
                    if rd == rs2 and rd >= 0:
                        return pattern['pseudo_mnemonic']
                    # Otherwise, keep it as XOR (legitimate XOR operation)
                    continue
                return pattern['pseudo_mnemonic']
        
        return None
    
    def _check_multi_instruction_pseudo(self, first_instr: DisassembledInstruction, second_instr: DisassembledInstruction, pseudo: Any) -> bool:
        """Check if two consecutive instructions form a multi-instruction pseudo-instruction"""
        # Extract field values from both instructions
        first_fields = self._extract_field_values(first_instr)
        second_fields = self._extract_field_values(second_instr)
        
        # For LI16, check if both instructions use the same register
        # LI16 expansion: LUI rd, imm[15:9]; ORI rd, imm[8:0]
        if pseudo.mnemonic == 'LI16':
            # Check if both instructions target the same register
            first_rd = first_fields.get('rd', -1)
            second_rd = second_fields.get('rd', -1)
            return first_rd == second_rd
        
        # For LA, check if both instructions use the same register
        # LA expansion: AUIPC rd, label[15:7]; ADDI rd, label[6:0]
        elif pseudo.mnemonic == 'LA':
            # Check if both instructions target the same register
            first_rd = first_fields.get('rd', -1)
            second_rd = second_fields.get('rd', -1)
            return first_rd == second_rd
        
        # Default: assume they form a pseudo-instruction if they're consecutive
        # and match the instruction sequence
        return True
    
    def _extract_field_values(self, instr: DisassembledInstruction) -> Dict[str, int]:
        """Extract field values from a disassembled instruction"""
        field_values = {}
        
        if not instr.instruction or not hasattr(instr.instruction, 'encoding'):
            return field_values
        
        encoding = instr.instruction.encoding
        if not isinstance(encoding, dict) or 'fields' not in encoding:
            return field_values
        
        # Extract field values from the raw instruction bytes using the encoding fields
        endianness = 'little' if self.isa_definition.endianness.lower().startswith('little') else 'big'
        instr_word = bytes_to_int(instr.machine_code, endianness)
        
        for field in encoding['fields']:
            field_name = field.get('name', '')
            if field_name == 'opcode':
                continue  # Skip opcode field
            
            # Skip fields that have a fixed value
            if 'value' in field and 'type' not in field:
                continue
            
            bits = field.get('bits', '')
            if not bits:
                continue
            
            try:
                high, low = parse_bit_range(bits)
                bit_width = high - low + 1
                value = extract_bits(instr_word, high, low)
                
                # Handle signed immediates
                if field.get("signed", False) and (value & (1 << (bit_width - 1))):
                    # Sign extend to ISA word size, not 32 bits
                    isa_word_size = self.isa_definition.word_size
                    value = sign_extend(value, bit_width)
                    # Mask to ISA word size to avoid 32-bit overflow
                    value = value & ((1 << isa_word_size) - 1)
                
                field_name = field.get("name", "")
                field_values[field_name] = value
            except ValueError:
                continue
        
        return field_values
    
    def _matches_pseudo_pattern(self, field_values: Dict[str, int], pattern: Dict[str, Any]) -> bool:
        """Check if field values match a pseudo-instruction pattern"""
        for field_name, expected_value in pattern['conditions']:
            if field_name not in field_values:
                return False
            if field_values[field_name] != expected_value:
                return False
        return True
    
    def _should_show_pseudo_operands(self, pseudo_mnemonic: str) -> bool:
        """Check if pseudo-instruction should show operands in disassembly based on ISA metadata"""
        # Check ISA metadata first
        for pseudo in getattr(self.isa_definition, 'pseudo_instructions', []):
            if getattr(pseudo, 'mnemonic', '').upper() == pseudo_mnemonic.upper():
                disassembly_config = getattr(pseudo, 'disassembly', {})
                if isinstance(disassembly_config, dict):
                    return not disassembly_config.get('hide_operands', False)
        # Fallback to hardcoded list for backward compatibility
        hardcoded_hide_list = ['CLR', 'RET', 'NOP', 'INC', 'DEC', 'NOT', 'NEG']
        return pseudo_mnemonic.upper() not in [i.upper() for i in hardcoded_hide_list]

    def _get_pseudo_operands_for_disassembly(self, pseudo_mnemonic: str, pseudo_obj, instr: DisassembledInstruction) -> List[str]:
        """Get operands for pseudo-instruction disassembly based on JSON metadata"""
        print(f"[DEBUG] Getting operands for {pseudo_mnemonic}")
        if not pseudo_obj:
            # Fallback: check if operands should be hidden
            should_show_operands = self._should_show_pseudo_operands(pseudo_mnemonic)
            print(f"[DEBUG] No pseudo_obj, should_show_operands={should_show_operands}")
            return instr.operands if should_show_operands else []
        
        disassembly_config = getattr(pseudo_obj, 'disassembly', {})
        print(f"[DEBUG] disassembly_config: {disassembly_config}")
        
        # Check if operands should be completely hidden
        if disassembly_config.get('hide_operands', False):
            print(f"[DEBUG] hide_operands=True, returning []")
            return []
        
        # Check reconstruction type for special handling
        reconstruction_type = disassembly_config.get('reconstruction_type', '')
        print(f"[DEBUG] reconstruction_type: {reconstruction_type}")
        
        if reconstruction_type == 'jump' or reconstruction_type == 'jump_with_return':
            # For jump instructions, show the target address
            # Extract the immediate value and calculate target address
            field_values = self._extract_field_values(instr)
            if instr.instruction and hasattr(instr.instruction, 'implementation'):
                offset = self._reconstruct_immediate_from_implementation(instr.instruction, field_values, instr.address)
                
                # Use ISA-driven jump target calculation - FIXED to match assembler
                pc_config = getattr(self.isa_definition, 'pc_behavior', {})
                pc_offset = pc_config.get('offset_for_jumps', 0)
                
                # Use the SAME calculation as the assembler: target = instruction_address + pc_offset + offset
                # This ensures consistency between assembly and disassembly
                target_address = (instr.address + pc_offset + offset) & self.address_mask
                
                print(f"[DEBUG] ISA-driven: pc_offset={pc_offset}, instruction_address=0x{instr.address:X}, offset={offset}, target_address=0x{target_address:X}")
            else:
                # Fallback: try to extract from operands
                target_address = 0
                for operand in instr.operands:
                    if operand.startswith('0x'):
                        try:
                            target_address = int(operand, 16)
                            break
                        except ValueError:
                            pass
            # Always return the hex address for jump/call instructions
            result = [f"0x{target_address:X}"]
            print(f"[DEBUG] Returning jump operands: {result}")
            return result
        
        elif reconstruction_type == 'multi_instruction':
            # For multi-instruction pseudo-instructions, show operands from underlying instruction
            return instr.operands
        
        elif reconstruction_type == 'address_reconstruction':
            # For address reconstruction (like LA), show the reconstructed address
            # This is handled in the special LA/LI case above
            return instr.operands
        
        elif reconstruction_type == 'stack_operation':
            # For stack operations, show the register operand
            # Extract register from operands
            for operand in instr.operands:
                if operand.startswith('x'):
                    return [operand]
            return []
        
        else:
            # Default: check show_operands_in_disassembly setting
            show_ops = disassembly_config.get('show_operands_in_disassembly', [])
            if show_ops:
                # Map operand names to values if possible (future-proofing)
                # For now, return underlying operands
                return instr.operands
            else:
                # Default: no operands
                return []

    def _is_control_flow_instruction(self, mnemonic: str) -> bool:
        """Check if instruction is a control flow instruction (jump/branch)"""
        control_flow_instructions = getattr(self.isa_definition, 'control_flow_instructions', None)
        if control_flow_instructions is not None:
            return mnemonic.upper() in [cf.upper() for cf in control_flow_instructions]
        # Fallback to common control flow instruction patterns
        common_control_flow = [
            'J', 'JAL', 'JALR', 'JMP', 'CALL', 'RET', 'IRET',
            'BEQ', 'BNE', 'BLT', 'BGE', 'BLTU', 'BGEU',
            'BZ', 'BNZ', 'BGT', 'BLE', 'BGTU', 'BLEU'
        ]
        return mnemonic.upper() in common_control_flow

    def _is_jump_instruction(self, mnemonic: str) -> bool:
        """Check if instruction is a jump instruction"""
        jump_instructions = getattr(self.isa_definition, 'jump_instructions', None)
        if jump_instructions is not None:
            return mnemonic.upper() in [j.upper() for j in jump_instructions]
        # Fallback to common jump instruction patterns
        common_jumps = ['J', 'JAL', 'JALR', 'JMP', 'CALL']
        return mnemonic.upper() in common_jumps

    def _reconstruct_immediate_from_implementation(self, instruction: Instruction, field_values: Dict[str, int], address: int) -> int:
        """Reconstruct the full immediate value from instruction implementation"""
        # If multi-field immediate, reconstruct using ISA-driven logic
        encoding_fields = getattr(instruction, 'encoding', {}).get('fields', [])
        immediate_fields = [f for f in encoding_fields if f.get('type') == 'immediate' and f.get('name') != 'opcode']
        if len(immediate_fields) > 1:
            # Use ISA-specific implementation logic by parsing the implementation field
            implementation = getattr(instruction, 'implementation', '')
            
            # Parse the implementation to find immediate reconstruction logic
            # Look for patterns like "imm = (imm1 << 3) | imm2" or similar
            import re
            
            # First, try to find variable assignments to understand the mapping
            # Look for patterns like "imm1 = operands['imm']" or "imm1 = operands['imm']"
            var_mapping = {}
            var_pattern = r'(\w+)\s*=\s*operands\[[\'"]([^\'"]+)[\'"]\]'
            for match in re.finditer(var_pattern, implementation):
                var_name = match.group(1)
                field_name = match.group(2)
                var_mapping[var_name] = field_name
            
            # Common patterns for multi-field immediate reconstruction
            patterns = [
                # Pattern: imm = (imm1 << N) | imm2
                r'imm\s*=\s*\((\w+)\s*<<\s*(\d+)\)\s*\|\s*(\w+)',
                # Pattern: imm = imm1 << N | imm2
                r'imm\s*=\s*(\w+)\s*<<\s*(\d+)\s*\|\s*(\w+)',
                # Pattern: result = (imm1 << N) | imm2
                r'result\s*=\s*\((\w+)\s*<<\s*(\d+)\)\s*\|\s*(\w+)',
                # Pattern: result = imm1 << N | imm2
                r'result\s*=\s*(\w+)\s*<<\s*(\d+)\s*\|\s*(\w+)',
            ]
            
            for pattern in patterns:
                match = re.search(pattern, implementation)
                if match:
                    var1_name = match.group(1)
                    shift_amount = int(match.group(2))
                    var2_name = match.group(3)
                    
                    # Map variable names to actual field names
                    field1_name = var_mapping.get(var1_name, var1_name)
                    field2_name = var_mapping.get(var2_name, var2_name)
                    
                    # Get the field values
                    field1_val = field_values.get(field1_name, 0)
                    field2_val = field_values.get(field2_name, 0)
                    
                    # Reconstruct using the ISA's logic: (field1 << shift) | field2
                    combined = (field1_val << shift_amount) | field2_val
                    return combined
            
            # If no pattern matches, fall back to generic field reconstruction
            # Sort fields by their bit position in the instruction
            field_specs = []
            for f in immediate_fields:
                bits = f.get("bits", "")
                if ":" in bits:
                    high, low = [int(x) for x in bits.split(":")]
                else:
                    high = low = int(bits)
                width = high - low + 1
                field_specs.append((f["name"], low, width))
            
            # Sort by low bit (LSB first)
            field_specs.sort(key=lambda x: x[1])
            total_width = sum(w for _, _, w in field_specs)
            sign_bit = 1 << (total_width - 1)
            mask = (1 << total_width) - 1
            
            # Combine fields into a single value
            combined = 0
            for name, low, width in field_specs:
                val = field_values.get(name, 0) & ((1 << width) - 1)
                combined |= val << (low - field_specs[0][1])
            
            # Sign-extend if needed
            if combined & sign_bit:
                combined = combined - (1 << total_width)
            return combined
        
        # If single-field immediate, return the value directly
        elif len(immediate_fields) == 1:
            field_name = immediate_fields[0]["name"]
            value = field_values.get(field_name, 0)
            return value
        
        # No immediate fields found
        return 0<|MERGE_RESOLUTION|>--- conflicted
+++ resolved
@@ -840,20 +840,16 @@
                 bit_width = high - low + 1
                 value = extract_bits(instr_word, high, low)
                 
-                #print(f"[DEBUG] Field {field.get('name', '')}: bits={bits}, high={high}, low={low}, width={bit_width}, raw_value={value}")
+                print(f"[DEBUG] Field {field.get('name', '')}: bits={bits}, high={high}, low={low}, width={bit_width}, raw_value={value}")
                 
                 # Handle signed immediates
                 if field.get("signed", False) and (value & (1 << (bit_width - 1))):
                     # Sign extend to ISA word size, not 32 bits
                     isa_word_size = self.isa_definition.word_size
                     value = sign_extend(value, bit_width)
-<<<<<<< HEAD
-                    #print(f"[DEBUG] Sign-extended value: {value}")
-=======
                     # Mask to ISA word size to avoid 32-bit overflow
                     value = value & ((1 << isa_word_size) - 1)
                     print(f"[DEBUG] Sign-extended value: {value}")
->>>>>>> 30cfe499
                 
                 field_name = field.get("name", "")
                 field_values[field_name] = value
