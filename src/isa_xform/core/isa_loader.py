"""
ISA Loader: Loads and validates instruction set architecture definitions
"""

import json
import os
import sys
from pathlib import Path
from typing import Dict, List, Optional, Any, Union
from dataclasses import dataclass, field
from jsonschema import validate, ValidationError
import sys

<<<<<<< HEAD
from isa_xform.utils.error_handling import ISALoadError, ISAValidationError
from isa_xform.utils.bit_utils import (
    extract_bits, set_bits, sign_extend, parse_bit_range,
    create_mask, bytes_to_int, int_to_bytes
)
=======
from ..utils.error_handling import ISALoadError, ISAValidationError
from .instruction_executor import compile_instruction_implementations
from .directive_executor import compile_directive_implementations
>>>>>>> 99c542e8


@dataclass
class Register:
    """Represents a register definition"""
    name: str
    size: int
    alias: List[str] = field(default_factory=list)
    description: Optional[str] = None


@dataclass
class Instruction:
    """Represents an instruction definition"""
    mnemonic: str
    opcode: str
    format: str
    description: str
    encoding: Dict[str, Any]
    syntax: str
    semantics: str
    flags_affected: List[str] = field(default_factory=list)
    implementation: Optional[str] = field(default=None)  # Python code for instruction execution


@dataclass
class OperandPattern:
    """Represents an operand pattern for parsing"""
    name: str
    type: str  # register, immediate, address, label, etc.
    pattern: str  # regex pattern for matching
    description: str
    examples: List[str] = field(default_factory=list)
    validation_rules: Dict[str, Any] = field(default_factory=dict)


@dataclass
class InstructionFormat:
    """Represents an instruction format definition"""
    name: str
    description: str
    operand_patterns: List[OperandPattern]
    encoding_template: Dict[str, Any]
    examples: List[str] = field(default_factory=list)


@dataclass
class Directive:
    """Represents a directive definition"""
    name: str
    description: str
    action: str
    argument_types: List[str] = field(default_factory=list)
    handler: Optional[str] = None
    syntax: str = ""
    examples: List[str] = field(default_factory=list)
    validation_rules: Dict[str, Any] = field(default_factory=dict)
    implementation: Optional[str] = None  # Python code for directive behavior


@dataclass
class PseudoInstruction:
    """Represents a pseudo-instruction definition"""
    mnemonic: str
    description: str
    syntax: str
    expansion: str
    validation_rules: Dict[str, Any] = field(default_factory=dict)


@dataclass
class AddressingMode:
    """Represents an addressing mode definition"""
    name: str
    syntax: str
    description: str
    pattern: Optional[str] = None
    operand_types: List[str] = field(default_factory=list)


@dataclass
class AssemblySyntax:
    """Represents assembly syntax rules"""
    comment_char: str = ";"
    comment_chars: List[str] = field(default_factory=list)  # For multiple comment characters
    label_suffix: str = ":"
    register_prefix: str = "$"
    immediate_prefix: str = "#" 
    hex_prefix: str = "0x"
    binary_prefix: str = "0b"
    case_sensitive: bool = False
    directives: List[str] = field(default_factory=list)
    operand_separators: List[str] = field(default_factory=lambda: [",", " "])
    whitespace_handling: str = "flexible"  # strict, flexible, minimal
    
    def __post_init__(self):
        """Ensure comment_chars includes comment_char for compatibility"""
        if not self.comment_chars:
            self.comment_chars = [self.comment_char]
        elif self.comment_char not in self.comment_chars:
            # If comment_chars is specified but doesn't include comment_char, use the first one
            self.comment_char = self.comment_chars[0]


@dataclass
class AddressSpace:
    """Represents address space configuration"""
    default_code_start: int = 0
    default_data_start: int = 0
    default_stack_start: int = 0
    memory_layout: Dict[str, Dict[str, int]] = field(default_factory=dict)
    alignment_requirements: Dict[str, int] = field(default_factory=dict)


@dataclass
class ISADefinition:
    """Complete ISA definition"""
    name: str
    version: str
    description: str
    word_size: int
    endianness: str
    instruction_size: int
    registers: Dict[str, List[Register]]
    instructions: List[Instruction]
    instruction_formats: Dict[str, InstructionFormat] = field(default_factory=dict)
    operand_patterns: Dict[str, OperandPattern] = field(default_factory=dict)
    pseudo_instructions: List[PseudoInstruction] = field(default_factory=list)
    directives: Dict[str, Directive] = field(default_factory=dict)
    addressing_modes: List[AddressingMode] = field(default_factory=list)
    assembly_syntax: AssemblySyntax = field(default_factory=AssemblySyntax)
    address_space: AddressSpace = field(default_factory=AddressSpace)
    validation_rules: Dict[str, Any] = field(default_factory=dict)


class ISALoader:
    """Loads and validates ISA definitions"""
    
    def __init__(self):
        self._cache: Dict[str, ISADefinition] = {}
        self._builtin_path = Path(__file__).parent.parent.parent / "isa_definitions"
    
    def load_isa(self, isa_name: str) -> ISADefinition:
        """Load an ISA definition by name"""
        if isa_name in self._cache:
            return self._cache[isa_name]
        
        isa_file = self._find_isa_file(isa_name)
        if not isa_file:
            raise ISALoadError(f"ISA '{isa_name}' not found")
        
        isa_def = self._load_from_file(isa_file)
        
        # Compile any custom instruction implementations
        try:
            compile_instruction_implementations(isa_def)
            compile_directive_implementations(isa_def)
        except Exception as e:
            # Log the error but don't fail loading - implementations are optional
            print(f"Warning: Failed to compile instruction/directive implementations: {e}", file=sys.stderr)
        
        self._cache[isa_name] = isa_def
        return isa_def
    
    def load_isa_from_file(self, file_path: Union[str, Path]) -> ISADefinition:
        """Load an ISA definition from a specific file"""
        file_path = Path(file_path)
        if not file_path.exists():
            raise ISALoadError(f"ISA file not found: {file_path}")
        
        isa_def = self._load_from_file(file_path)
        
        # Compile any custom instruction implementations
        try:
            compile_instruction_implementations(isa_def)
            compile_directive_implementations(isa_def)
        except Exception as e:
            # Log the error but don't fail loading - implementations are optional
            print(f"Warning: Failed to compile instruction/directive implementations: {e}", file=sys.stderr)
        
        return isa_def
    
    def _find_isa_file(self, isa_name: str) -> Optional[Path]:
        """Find an ISA file by name"""
        builtin_file = self._builtin_path / f"{isa_name}.json"
        if builtin_file.exists():
            return builtin_file
        
        current_file = Path(f"{isa_name}.json")
        if current_file.exists():
            return current_file
        
        return None
    
    def _load_from_file(self, file_path: Path) -> ISADefinition:
        """Load ISA definition from a file"""
        try:
            with open(file_path, 'r') as f:
                data = json.load(f)
        except json.JSONDecodeError as e:
            raise ISALoadError(f"Invalid JSON in {file_path}: {e}")
        except Exception as e:
            raise ISALoadError(f"Error reading {file_path}: {e}")
        
        return self._parse_isa_data(data, file_path)
    
    def _parse_isa_data(self, data: Dict[str, Any], file_path: Path) -> ISADefinition:
        """Parse JSON data into ISADefinition object"""
        # Validate required fields
        required_fields = ["name", "version", "word_size", "endianness"]
        missing_fields = [field for field in required_fields if field not in data]
        if missing_fields:
            raise ISALoadError(f"Missing required fields in ISA definition: {', '.join(missing_fields)}")
        
        # Parse registers
        registers = {}
        for category, reg_list in data.get("registers", {}).items():
            registers[category] = []
            for reg_data in reg_list:
                register = Register(
                    name=reg_data["name"],
                    size=reg_data["size"],
                    alias=reg_data.get("alias", []),
                    description=reg_data.get("description")
                )
                registers[category].append(register)
        
        # Parse instructions
        instructions = []
        for instr_data in data.get("instructions", []):
            instruction = Instruction(
                mnemonic=instr_data["mnemonic"],
                opcode=instr_data.get("opcode", ""),
                format=instr_data["format"],
                description=instr_data["description"],
                encoding=instr_data["encoding"],
                syntax=instr_data["syntax"],
                semantics=instr_data["semantics"],
                flags_affected=instr_data.get("flags_affected", []),
                implementation=instr_data.get("implementation")
            )
            instructions.append(instruction)

        # Parse pseudo-instructions
        pseudo_instructions = []
        for pseudo_data in data.get("pseudo_instructions", []):
            pseudo_instruction = PseudoInstruction(
                mnemonic=pseudo_data["mnemonic"],
                description=pseudo_data["description"],
                syntax=pseudo_data["syntax"],
                expansion=pseudo_data["expansion"]
            )
            pseudo_instructions.append(pseudo_instruction)

        # Parse directives
        directives = {}
        for directive_data in data.get("directives", []):
            if isinstance(directive_data, dict):
                directive = Directive(
                    name=directive_data["name"],
                    description=directive_data["description"],
                    argument_types=directive_data.get("argument_types", []),
                    action=directive_data["action"],
                    handler=directive_data.get("handler"),
                    syntax=directive_data.get("syntax", ""),
                    examples=directive_data.get("examples", []),
                    validation_rules=directive_data.get("validation_rules", {}),
                    implementation=directive_data.get("implementation")
                )
                directives[directive.name] = directive

        # Parse addressing modes
        addressing_modes = []
        for mode_data in data.get("addressing_modes", []):
            mode = AddressingMode(
                name=mode_data["name"],
                syntax=mode_data["syntax"],
                description=mode_data["description"],
                pattern=mode_data.get("pattern"),
                operand_types=mode_data.get("operand_types", [])
            )
            addressing_modes.append(mode)

        # Parse assembly syntax
        syntax_data = data.get("assembly_syntax", {})
        assembly_syntax = AssemblySyntax(
            comment_char=syntax_data.get("comment_char", ";"),
            comment_chars=syntax_data.get("comment_chars", []),
            label_suffix=syntax_data.get("label_suffix", ":"),
            register_prefix=syntax_data.get("register_prefix", "$"),
            immediate_prefix=syntax_data.get("immediate_prefix", "#"),
            hex_prefix=syntax_data.get("hex_prefix", "0x"),
            binary_prefix=syntax_data.get("binary_prefix", "0b"),
            case_sensitive=syntax_data.get("case_sensitive", False),
            directives=syntax_data.get("directives", []),
            operand_separators=syntax_data.get("operand_separators", lambda: [",", " "]),
            whitespace_handling=syntax_data.get("whitespace_handling", "flexible")
        )
        
        # Parse address space
        address_space_data = data.get("address_space", {})
        address_space = AddressSpace(
            default_code_start=address_space_data.get("default_code_start", 0),
            default_data_start=address_space_data.get("default_data_start", 0),
            default_stack_start=address_space_data.get("default_stack_start", 0),
            memory_layout=address_space_data.get("memory_layout", {}),
            alignment_requirements=address_space_data.get("alignment_requirements", {})
        )
        
        return ISADefinition(
            name=data["name"],
            version=data["version"],
            description=data.get("description", ""),
            word_size=data["word_size"],
            endianness=data["endianness"],
            instruction_size=data.get("instruction_size", data["word_size"]),
            registers=registers,
            instructions=instructions,
            instruction_formats={},
            operand_patterns={},
            pseudo_instructions=pseudo_instructions,
            directives=directives,
            addressing_modes=addressing_modes,
            assembly_syntax=assembly_syntax,
            address_space=address_space,
            validation_rules={}
        )
    
    def list_available_isas(self) -> List[str]:
        """List all available ISA definitions"""
        isas = []
        if self._builtin_path.exists():
            for file_path in self._builtin_path.glob("*.json"):
                isas.append(file_path.stem)
        return sorted(isas)
    
    def clear_cache(self):
        """Clear the ISA cache"""
        self._cache.clear() <|MERGE_RESOLUTION|>--- conflicted
+++ resolved
@@ -4,24 +4,23 @@
 
 import json
 import os
+import sys
 import sys
 from pathlib import Path
 from typing import Dict, List, Optional, Any, Union
 from dataclasses import dataclass, field
 from jsonschema import validate, ValidationError
-import sys
-
-<<<<<<< HEAD
+
 from isa_xform.utils.error_handling import ISALoadError, ISAValidationError
 from isa_xform.utils.bit_utils import (
     extract_bits, set_bits, sign_extend, parse_bit_range,
     create_mask, bytes_to_int, int_to_bytes
 )
-=======
-from ..utils.error_handling import ISALoadError, ISAValidationError
-from .instruction_executor import compile_instruction_implementations
-from .directive_executor import compile_directive_implementations
->>>>>>> 99c542e8
+from isa_xform.utils.error_handling import ISALoadError, ISAValidationError
+from isa_xform.utils.bit_utils import (
+    extract_bits, set_bits, sign_extend, parse_bit_range,
+    create_mask, bytes_to_int, int_to_bytes
+)
 
 
 @dataclass
@@ -44,7 +43,6 @@
     syntax: str
     semantics: str
     flags_affected: List[str] = field(default_factory=list)
-    implementation: Optional[str] = field(default=None)  # Python code for instruction execution
 
 
 @dataclass
@@ -79,7 +77,6 @@
     syntax: str = ""
     examples: List[str] = field(default_factory=list)
     validation_rules: Dict[str, Any] = field(default_factory=dict)
-    implementation: Optional[str] = None  # Python code for directive behavior
 
 
 @dataclass
@@ -174,15 +171,6 @@
             raise ISALoadError(f"ISA '{isa_name}' not found")
         
         isa_def = self._load_from_file(isa_file)
-        
-        # Compile any custom instruction implementations
-        try:
-            compile_instruction_implementations(isa_def)
-            compile_directive_implementations(isa_def)
-        except Exception as e:
-            # Log the error but don't fail loading - implementations are optional
-            print(f"Warning: Failed to compile instruction/directive implementations: {e}", file=sys.stderr)
-        
         self._cache[isa_name] = isa_def
         return isa_def
     
@@ -192,17 +180,7 @@
         if not file_path.exists():
             raise ISALoadError(f"ISA file not found: {file_path}")
         
-        isa_def = self._load_from_file(file_path)
-        
-        # Compile any custom instruction implementations
-        try:
-            compile_instruction_implementations(isa_def)
-            compile_directive_implementations(isa_def)
-        except Exception as e:
-            # Log the error but don't fail loading - implementations are optional
-            print(f"Warning: Failed to compile instruction/directive implementations: {e}", file=sys.stderr)
-        
-        return isa_def
+        return self._load_from_file(file_path)
     
     def _find_isa_file(self, isa_name: str) -> Optional[Path]:
         """Find an ISA file by name"""
@@ -260,8 +238,7 @@
                 encoding=instr_data["encoding"],
                 syntax=instr_data["syntax"],
                 semantics=instr_data["semantics"],
-                flags_affected=instr_data.get("flags_affected", []),
-                implementation=instr_data.get("implementation")
+                flags_affected=instr_data.get("flags_affected", [])
             )
             instructions.append(instruction)
 
@@ -288,8 +265,7 @@
                     handler=directive_data.get("handler"),
                     syntax=directive_data.get("syntax", ""),
                     examples=directive_data.get("examples", []),
-                    validation_rules=directive_data.get("validation_rules", {}),
-                    implementation=directive_data.get("implementation")
+                    validation_rules=directive_data.get("validation_rules", {})
                 )
                 directives[directive.name] = directive
 
