"""
ISA Loader: Loads and validates instruction set architecture definitions
"""

import json
import os
import sys
import sys
from pathlib import Path
from typing import Dict, List, Optional, Any, Union
from dataclasses import dataclass, field
from jsonschema import validate, ValidationError

<<<<<<< HEAD
from isa_xform.utils.error_handling import ISALoadError, ISAValidationError
from isa_xform.utils.bit_utils import (
    extract_bits, set_bits, sign_extend, parse_bit_range,
    create_mask, bytes_to_int, int_to_bytes
)
from isa_xform.utils.error_handling import ISALoadError, ISAValidationError
from isa_xform.utils.bit_utils import (
    extract_bits, set_bits, sign_extend, parse_bit_range,
    create_mask, bytes_to_int, int_to_bytes
)
=======
from ..utils.error_handling import ISALoadError, ISAValidationError
>>>>>>> a3f0fc24


@dataclass
class Register:
    """Represents a register definition"""
    name: str
    size: int
    alias: List[str] = field(default_factory=list)
    description: Optional[str] = None


@dataclass
class Instruction:
    """Represents an instruction definition"""
    mnemonic: str
    opcode: str
    format: str
    description: str
    encoding: Dict[str, Any]
    syntax: str
    semantics: str
    implementation: str  # Required Python code for instruction behavior
    flags_affected: List[str] = field(default_factory=list)


@dataclass
class OperandPattern:
    """Represents an operand pattern for parsing"""
    name: str
    type: str  # register, immediate, address, label, etc.
    pattern: str  # regex pattern for matching
    description: str
    examples: List[str] = field(default_factory=list)
    validation_rules: Dict[str, Any] = field(default_factory=dict)


@dataclass
class InstructionFormat:
    """Represents an instruction format definition"""
    name: str
    description: str
    operand_patterns: List[OperandPattern]
    encoding_template: Dict[str, Any]
    examples: List[str] = field(default_factory=list)


@dataclass
class Directive:
    """Represents a directive definition"""
    name: str
    description: str
    action: str
    implementation: str  # Required Python code for directive behavior
    argument_types: List[str] = field(default_factory=list)
    handler: Optional[str] = None
    syntax: str = ""
    examples: List[str] = field(default_factory=list)
    validation_rules: Dict[str, Any] = field(default_factory=dict)


@dataclass
class PseudoInstruction:
    """Represents a pseudo-instruction definition"""
    mnemonic: str
    description: str
    syntax: str
    expansion: str
    validation_rules: Dict[str, Any] = field(default_factory=dict)


@dataclass
class AddressingMode:
    """Represents an addressing mode definition"""
    name: str
    syntax: str
    description: str
    pattern: Optional[str] = None
    operand_types: List[str] = field(default_factory=list)


@dataclass
class AssemblySyntax:
    """Represents assembly syntax rules"""
    comment_char: str = ";"
    comment_chars: List[str] = field(default_factory=list)  # For multiple comment characters
    label_suffix: str = ":"
    register_prefix: str = "$"
    immediate_prefix: str = "#" 
    hex_prefix: str = "0x"
    binary_prefix: str = "0b"
    case_sensitive: bool = False
    directives: List[str] = field(default_factory=list)
    operand_separators: List[str] = field(default_factory=lambda: [",", " "])
    whitespace_handling: str = "flexible"  # strict, flexible, minimal
    
    def __post_init__(self):
        """Ensure comment_chars includes comment_char for compatibility"""
        if not self.comment_chars:
            self.comment_chars = [self.comment_char]
        elif self.comment_char not in self.comment_chars:
            # If comment_chars is specified but doesn't include comment_char, use the first one
            self.comment_char = self.comment_chars[0]


@dataclass
class AddressSpace:
    """Represents address space configuration"""
    default_code_start: int = 0
    default_data_start: int = 0
    default_stack_start: int = 0
    memory_layout: Dict[str, Dict[str, int]] = field(default_factory=dict)
    alignment_requirements: Dict[str, int] = field(default_factory=dict)


@dataclass
class ISADefinition:
    """Complete ISA definition"""
    name: str
    version: str
    description: str
    word_size: int
    endianness: str
    instruction_size: int
    registers: Dict[str, List[Register]]
    instructions: List[Instruction]
    instruction_formats: Dict[str, InstructionFormat] = field(default_factory=dict)
    operand_patterns: Dict[str, OperandPattern] = field(default_factory=dict)
    pseudo_instructions: List[PseudoInstruction] = field(default_factory=list)
    directives: Dict[str, Directive] = field(default_factory=dict)
    addressing_modes: List[AddressingMode] = field(default_factory=list)
    assembly_syntax: AssemblySyntax = field(default_factory=AssemblySyntax)
    address_space: AddressSpace = field(default_factory=AddressSpace)
    validation_rules: Dict[str, Any] = field(default_factory=dict)


class ISALoader:
    """Loads and validates ISA definitions"""
    
    def __init__(self):
        self._cache: Dict[str, ISADefinition] = {}
        self._builtin_path = Path(__file__).parent.parent.parent / "isa_definitions"
    
    def load_isa(self, isa_name: str) -> ISADefinition:
        """Load an ISA definition by name"""
        if isa_name in self._cache:
            return self._cache[isa_name]
        
        isa_file = self._find_isa_file(isa_name)
        if not isa_file:
            raise ISALoadError(f"ISA '{isa_name}' not found")
        
        isa_def = self._load_from_file(isa_file)
        self._cache[isa_name] = isa_def
        return isa_def
    
    def load_isa_from_file(self, file_path: Union[str, Path]) -> ISADefinition:
        """Load an ISA definition from a specific file"""
        file_path = Path(file_path)
        if not file_path.exists():
            raise ISALoadError(f"ISA file not found: {file_path}")
        
        return self._load_from_file(file_path)
    
    def _find_isa_file(self, isa_name: str) -> Optional[Path]:
        """Find an ISA file by name"""
        builtin_file = self._builtin_path / f"{isa_name}.json"
        if builtin_file.exists():
            return builtin_file
        
        current_file = Path(f"{isa_name}.json")
        if current_file.exists():
            return current_file
        
        return None
    
    def _load_from_file(self, file_path: Path) -> ISADefinition:
        """Load ISA definition from a file"""
        try:
            with open(file_path, 'r') as f:
                data = json.load(f)
        except json.JSONDecodeError as e:
            raise ISALoadError(f"Invalid JSON in {file_path}: {e}")
        except Exception as e:
            raise ISALoadError(f"Error reading {file_path}: {e}")
        
        return self._parse_isa_data(data, file_path)
    
    def _parse_isa_data(self, data: Dict[str, Any], file_path: Path) -> ISADefinition:
        """Parse JSON data into ISADefinition object"""
        # Validate required fields
        required_fields = ["name", "version", "word_size", "endianness"]
        missing_fields = [field for field in required_fields if field not in data]
        if missing_fields:
            raise ISALoadError(f"Missing required fields in ISA definition: {', '.join(missing_fields)}")
        
        # Parse registers
        registers = {}
        for category, reg_list in data.get("registers", {}).items():
            registers[category] = []
            for reg_data in reg_list:
                register = Register(
                    name=reg_data["name"],
                    size=reg_data["size"],
                    alias=reg_data.get("alias", []),
                    description=reg_data.get("description")
                )
                registers[category].append(register)
        
        # Parse instructions
        instructions = []
        for instr_data in data.get("instructions", []):
            # Validate that implementation is present
            if "implementation" not in instr_data:
                raise ISALoadError(f"Instruction '{instr_data['mnemonic']}' missing required 'implementation' field")
            
            instruction = Instruction(
                mnemonic=instr_data["mnemonic"],
                opcode=instr_data.get("opcode", ""),
                format=instr_data["format"],
                description=instr_data["description"],
                encoding=instr_data["encoding"],
                syntax=instr_data["syntax"],
                semantics=instr_data["semantics"],
<<<<<<< HEAD
=======
                implementation=instr_data["implementation"],
>>>>>>> a3f0fc24
                flags_affected=instr_data.get("flags_affected", [])
            )
            instructions.append(instruction)

        # Parse pseudo-instructions
        pseudo_instructions = []
        for pseudo_data in data.get("pseudo_instructions", []):
            pseudo_instruction = PseudoInstruction(
                mnemonic=pseudo_data["mnemonic"],
                description=pseudo_data["description"],
                syntax=pseudo_data["syntax"],
                expansion=pseudo_data["expansion"]
            )
            pseudo_instructions.append(pseudo_instruction)

        # Parse directives
        directives = {}
        for directive_data in data.get("directives", []):
            if isinstance(directive_data, dict):
                # Validate that implementation is present
                if "implementation" not in directive_data:
                    raise ISALoadError(f"Directive '{directive_data['name']}' missing required 'implementation' field")
                
                directive = Directive(
                    name=directive_data["name"],
                    description=directive_data["description"],
                    action=directive_data["action"],
                    implementation=directive_data["implementation"],
                    argument_types=directive_data.get("argument_types", []),
                    handler=directive_data.get("handler"),
                    syntax=directive_data.get("syntax", ""),
                    examples=directive_data.get("examples", []),
                    validation_rules=directive_data.get("validation_rules", {})
                )
                directives[directive.name] = directive

        # Parse addressing modes
        addressing_modes = []
        for mode_data in data.get("addressing_modes", []):
            mode = AddressingMode(
                name=mode_data["name"],
                syntax=mode_data["syntax"],
                description=mode_data["description"],
                pattern=mode_data.get("pattern"),
                operand_types=mode_data.get("operand_types", [])
            )
            addressing_modes.append(mode)

        # Parse assembly syntax
        syntax_data = data.get("assembly_syntax", {})
        assembly_syntax = AssemblySyntax(
            comment_char=syntax_data.get("comment_char", ";"),
            comment_chars=syntax_data.get("comment_chars", []),
            label_suffix=syntax_data.get("label_suffix", ":"),
            register_prefix=syntax_data.get("register_prefix", "$"),
            immediate_prefix=syntax_data.get("immediate_prefix", "#"),
            hex_prefix=syntax_data.get("hex_prefix", "0x"),
            binary_prefix=syntax_data.get("binary_prefix", "0b"),
            case_sensitive=syntax_data.get("case_sensitive", False),
            directives=syntax_data.get("directives", []),
            operand_separators=syntax_data.get("operand_separators", lambda: [",", " "]),
            whitespace_handling=syntax_data.get("whitespace_handling", "flexible")
        )
        
        # Parse address space
        address_space_data = data.get("address_space", {})
        address_space = AddressSpace(
            default_code_start=address_space_data.get("default_code_start", 0),
            default_data_start=address_space_data.get("default_data_start", 0),
            default_stack_start=address_space_data.get("default_stack_start", 0),
            memory_layout=address_space_data.get("memory_layout", {}),
            alignment_requirements=address_space_data.get("alignment_requirements", {})
        )
        
        return ISADefinition(
            name=data["name"],
            version=data["version"],
            description=data.get("description", ""),
            word_size=data["word_size"],
            endianness=data["endianness"],
            instruction_size=data.get("instruction_size", data["word_size"]),
            registers=registers,
            instructions=instructions,
            instruction_formats={},
            operand_patterns={},
            pseudo_instructions=pseudo_instructions,
            directives=directives,
            addressing_modes=addressing_modes,
            assembly_syntax=assembly_syntax,
            address_space=address_space,
            validation_rules={}
        )
    
    def list_available_isas(self) -> List[str]:
        """List all available ISA definitions"""
        isas = []
        if self._builtin_path.exists():
            for file_path in self._builtin_path.glob("*.json"):
                isas.append(file_path.stem)
        return sorted(isas)
    
    def clear_cache(self):
        """Clear the ISA cache"""
        self._cache.clear() <|MERGE_RESOLUTION|>--- conflicted
+++ resolved
@@ -4,27 +4,17 @@
 
 import json
 import os
-import sys
 import sys
 from pathlib import Path
 from typing import Dict, List, Optional, Any, Union
 from dataclasses import dataclass, field
 from jsonschema import validate, ValidationError
 
-<<<<<<< HEAD
 from isa_xform.utils.error_handling import ISALoadError, ISAValidationError
 from isa_xform.utils.bit_utils import (
     extract_bits, set_bits, sign_extend, parse_bit_range,
     create_mask, bytes_to_int, int_to_bytes
 )
-from isa_xform.utils.error_handling import ISALoadError, ISAValidationError
-from isa_xform.utils.bit_utils import (
-    extract_bits, set_bits, sign_extend, parse_bit_range,
-    create_mask, bytes_to_int, int_to_bytes
-)
-=======
-from ..utils.error_handling import ISALoadError, ISAValidationError
->>>>>>> a3f0fc24
 
 
 @dataclass
@@ -46,7 +36,6 @@
     encoding: Dict[str, Any]
     syntax: str
     semantics: str
-    implementation: str  # Required Python code for instruction behavior
     flags_affected: List[str] = field(default_factory=list)
 
 
@@ -77,7 +66,6 @@
     name: str
     description: str
     action: str
-    implementation: str  # Required Python code for directive behavior
     argument_types: List[str] = field(default_factory=list)
     handler: Optional[str] = None
     syntax: str = ""
@@ -187,6 +175,7 @@
             raise ISALoadError(f"ISA file not found: {file_path}")
         
         return self._load_from_file(file_path)
+        return self._load_from_file(file_path)
     
     def _find_isa_file(self, isa_name: str) -> Optional[Path]:
         """Find an ISA file by name"""
@@ -236,10 +225,6 @@
         # Parse instructions
         instructions = []
         for instr_data in data.get("instructions", []):
-            # Validate that implementation is present
-            if "implementation" not in instr_data:
-                raise ISALoadError(f"Instruction '{instr_data['mnemonic']}' missing required 'implementation' field")
-            
             instruction = Instruction(
                 mnemonic=instr_data["mnemonic"],
                 opcode=instr_data.get("opcode", ""),
@@ -248,10 +233,7 @@
                 encoding=instr_data["encoding"],
                 syntax=instr_data["syntax"],
                 semantics=instr_data["semantics"],
-<<<<<<< HEAD
-=======
-                implementation=instr_data["implementation"],
->>>>>>> a3f0fc24
+                flags_affected=instr_data.get("flags_affected", [])
                 flags_affected=instr_data.get("flags_affected", [])
             )
             instructions.append(instruction)
@@ -271,19 +253,15 @@
         directives = {}
         for directive_data in data.get("directives", []):
             if isinstance(directive_data, dict):
-                # Validate that implementation is present
-                if "implementation" not in directive_data:
-                    raise ISALoadError(f"Directive '{directive_data['name']}' missing required 'implementation' field")
-                
                 directive = Directive(
                     name=directive_data["name"],
                     description=directive_data["description"],
+                    argument_types=directive_data.get("argument_types", []),
                     action=directive_data["action"],
-                    implementation=directive_data["implementation"],
-                    argument_types=directive_data.get("argument_types", []),
                     handler=directive_data.get("handler"),
                     syntax=directive_data.get("syntax", ""),
                     examples=directive_data.get("examples", []),
+                    validation_rules=directive_data.get("validation_rules", {})
                     validation_rules=directive_data.get("validation_rules", {})
                 )
                 directives[directive.name] = directive
